%%%----------------------------------------------------------------------
%%% File    : mod_privacy_odbc.erl
%%% Author  : Alexey Shchepin <alexey@process-one.net>
%%% Purpose : jabber:iq:privacy support
%%% Created :  5 Oct 2006 by Alexey Shchepin <alexey@process-one.net>
%%%
%%%
%%% ejabberd, Copyright (C) 2002-2009   ProcessOne
%%%
%%% This program is free software; you can redistribute it and/or
%%% modify it under the terms of the GNU General Public License as
%%% published by the Free Software Foundation; either version 2 of the
%%% License, or (at your option) any later version.
%%%
%%% This program is distributed in the hope that it will be useful,
%%% but WITHOUT ANY WARRANTY; without even the implied warranty of
%%% MERCHANTABILITY or FITNESS FOR A PARTICULAR PURPOSE.  See the GNU
%%% General Public License for more details.
%%%
%%% You should have received a copy of the GNU General Public License
%%% along with this program; if not, write to the Free Software
%%% Foundation, Inc., 59 Temple Place, Suite 330, Boston, MA
%%% 02111-1307 USA
%%%
%%%----------------------------------------------------------------------

-module(mod_privacy_odbc).
-author('alexey@process-one.net').

-behaviour(gen_mod).

-export([start/2, stop/1,
	 process_iq/3,
	 process_iq_set/4,
	 process_iq_get/5,
	 get_user_list/3,
	 check_packet/6,
	 remove_user/2,
	 updated_list/3]).

-include_lib("exmpp/include/exmpp.hrl").

-include("ejabberd.hrl").
-include("mod_privacy.hrl").

start(Host, Opts) ->
    HostB = list_to_binary(Host),
    IQDisc = gen_mod:get_opt(iqdisc, Opts, one_queue),
    ejabberd_hooks:add(privacy_iq_get, HostB,
		       ?MODULE, process_iq_get, 50),
    ejabberd_hooks:add(privacy_iq_set, HostB,
		       ?MODULE, process_iq_set, 50),
    ejabberd_hooks:add(privacy_get_user_list, HostB,
		       ?MODULE, get_user_list, 50),
    ejabberd_hooks:add(privacy_check_packet, HostB,
		       ?MODULE, check_packet, 50),
    ejabberd_hooks:add(privacy_updated_list, HostB,
		       ?MODULE, updated_list, 50),
<<<<<<< HEAD
    ejabberd_hooks:add(remove_user, Host,
		       ?MODULE, remove_user, 50),
    gen_iq_handler:add_iq_handler(ejabberd_sm, Host, ?NS_PRIVACY,
=======
    ejabberd_hooks:add(remove_user, HostB,
		       ?MODULE, remove_user, 50),
    gen_iq_handler:add_iq_handler(ejabberd_sm, HostB, ?NS_PRIVACY,
>>>>>>> cd09381e
				  ?MODULE, process_iq, IQDisc).

stop(Host) ->
    HostB = list_to_binary(Host),
    ejabberd_hooks:delete(privacy_iq_get, HostB,
			  ?MODULE, process_iq_get, 50),
    ejabberd_hooks:delete(privacy_iq_set, HostB,
			  ?MODULE, process_iq_set, 50),
    ejabberd_hooks:delete(privacy_get_user_list, HostB,
			  ?MODULE, get_user_list, 50),
    ejabberd_hooks:delete(privacy_check_packet, HostB,
			  ?MODULE, check_packet, 50),
    ejabberd_hooks:delete(privacy_updated_list, HostB,
			  ?MODULE, updated_list, 50),
<<<<<<< HEAD
    ejabberd_hooks:delete(remove_user, Host,
			  ?MODULE, remove_user, 50),
    gen_iq_handler:remove_iq_handler(ejabberd_sm, Host, ?NS_PRIVACY).
=======
    ejabberd_hooks:delete(remove_user, HostB,
			  ?MODULE, remove_user, 50),
    gen_iq_handler:remove_iq_handler(ejabberd_sm, HostB, ?NS_PRIVACY).
>>>>>>> cd09381e

process_iq(_From, _To, IQ_Rec) ->
    exmpp_iq:error(IQ_Rec, 'not-allowed').


process_iq_get(_, From, _To, #iq{payload = SubEl},
	       #userlist{name = Active}) ->
    LUser = exmpp_jid:prep_node_as_list(From),
    LServer = exmpp_jid:prep_domain_as_list(From),
    case exmpp_xml:get_child_elements(SubEl) of
	[] ->
	    process_lists_get(LUser, LServer, Active);
	[#xmlel{name = Name} = Child] ->
	    case Name of
		list ->
		    ListName = exmpp_xml:get_attribute_as_list(Child, name, false),
		    process_list_get(LUser, LServer, ListName);
		_ ->
		    {error, 'bad-request'}
	    end;
	_ ->
	    {error, 'bad-request'}
    end.


process_lists_get(LUser, LServer, Active) ->
    Default = case catch sql_get_default_privacy_list(LUser, LServer) of
		  {selected, ["name"], []} ->
		      none;
		  {selected, ["name"], [{DefName}]} ->
		      DefName;
		  _ ->
		      none
	      end,
    case catch sql_get_privacy_list_names(LUser, LServer) of
	{selected, ["name"], []} ->
	    {result, #xmlel{ns = ?NS_PRIVACY, name = 'query'}};
	{selected, ["name"], Names} ->
	    LItems = lists:map(
		       fun({N}) ->
			       exmpp_xml:set_attribute(#xmlel{ns = ?NS_PRIVACY, name = list}, name, N)
		       end, Names),
	    DItems =
		case Default of
		    none ->
			LItems;
		    _ ->
			[exmpp_xml:set_attribute(#xmlel{ns = ?NS_PRIVACY, name = default}, name, Default) | LItems]
		end,
	    ADItems =
		case Active of
		    none ->
			DItems;
		    _ ->
			[exmpp_xml:set_attribute(#xmlel{ns = ?NS_PRIVACY, name = active}, name, Active) | DItems]
		end,
<<<<<<< HEAD
	    {result,
	     [{xmlelement, "query", [{"xmlns", ?NS_PRIVACY}],
	       ADItems}]};
	_ ->
	    {error, ?ERR_INTERNAL_SERVER_ERROR}
=======
		{result, #xmlel{ns = ?NS_PRIVACY, name = 'query', children = ADItems}};
	_ ->
	    {error, 'internal-server-error'}
>>>>>>> cd09381e
    end.

process_list_get(_LUser, _LServer, false) ->
    {error, 'bad-request'};

process_list_get(LUser, LServer, Name) ->
    case catch sql_get_privacy_list_id(LUser, LServer, Name) of
	{selected, ["id"], []} ->
	    {error, 'item-not-found'};
	{selected, ["id"], [{ID}]} ->
	    case catch sql_get_privacy_list_data_by_id(ID, LServer) of
		{selected, ["t", "value", "action", "ord", "match_all",
			    "match_iq", "match_message",
			    "match_presence_in", "match_presence_out"],
		 RItems} ->
		    Items = lists:map(fun raw_to_item/1, RItems),
		    LItems = lists:map(fun item_to_xml/1, Items),
<<<<<<< HEAD
		    {result,
		     [{xmlelement, "query", [{"xmlns", ?NS_PRIVACY}],
		       [{xmlelement, "list",
			 [{"name", Name}], LItems}]}]};
		_ ->
		    {error, ?ERR_INTERNAL_SERVER_ERROR}
	    end;
	_ ->
	    {error, ?ERR_INTERNAL_SERVER_ERROR}
    end;
=======
            ListEl = exmpp_xml:set_attribute(#xmlel{name = list,
                                                  ns = ?NS_PRIVACY,
                                                  children = LItems},
                                           name,
                                           Name),
            {result, #xmlel{ns = ?NS_PRIVACY, name = 'query', children = [ListEl]}};
        _ ->
		    {error, 'internal-server-error'}
	    end;
	_ ->
	    {error, 'internal-server-error'}
    end.
>>>>>>> cd09381e


item_to_xml(Item) ->
    Attrs1 = [?XMLATTR('action', action_to_binary(Item#listitem.action)),
	      ?XMLATTR('order', order_to_binary(Item#listitem.order))],
    Attrs2 = case Item#listitem.type of
		 none ->
		     Attrs1;
		 Type ->
		     [?XMLATTR('type', type_to_binary(Item#listitem.type)),
		      ?XMLATTR('value', value_to_binary(Type, Item#listitem.value)) |
		      Attrs1]
	     end,
    SubEls = case Item#listitem.match_all of
		 true ->
		     [];
		 false ->
		     SE1 = case Item#listitem.match_iq of
			       true ->
				   [#xmlel{ns = ?NS_PRIVACY, name = iq}];
			       false ->
				   []
			   end,
		     SE2 = case Item#listitem.match_message of
			       true ->
				   [#xmlel{ns = ?NS_PRIVACY, name = message} | SE1];
			       false ->
				   SE1
			   end,
		     SE3 = case Item#listitem.match_presence_in of
			       true ->
				   [#xmlel{ns = ?NS_PRIVACY, name = 'presence-in'} | SE2];
			       false ->
				   SE2
			   end,
		     SE4 = case Item#listitem.match_presence_out of
			       true ->
				   [#xmlel{ns = ?NS_PRIVACY, name = 'presence-out'} | SE3];
			       false ->
				   SE3
			   end,
		     SE4
	     end,
    exmpp_xml:set_attributes(#xmlel{ns = ?NS_PRIVACY, name = item, children = SubEls}, Attrs2).


action_to_binary(Action) ->
    case Action of
	allow -> <<"allow">>;
	deny -> <<"deny">>
    end.

order_to_binary(Order) ->
    list_to_binary(integer_to_list(Order)).

type_to_binary(Type) ->
    case Type of
	jid -> <<"jid">>;
	group -> <<"group">>;
	subscription -> <<"subscription">>
    end.

value_to_binary(Type, Val) ->
    case Type of
	jid ->
	    {N, D, R} = Val,
	    exmpp_jid:to_binary(N, D, R);
	group -> Val;
	subscription ->
	    case Val of
		both -> <<"both">>;
		to -> <<"to">>;
		from -> <<"from">>;
		none -> <<"none">>
	    end
    end.



list_to_action(S) ->
    case S of
	"allow" -> allow;
	"deny" -> deny
    end.



process_iq_set(_, From, _To, #iq{payload = SubEl}) ->
    LUser = exmpp_jid:prep_node_as_list(From),
    LServer = exmpp_jid:prep_domain_as_list(From),
    case exmpp_xml:get_child_elements(SubEl) of
	[#xmlel{name = Name} = Child] ->
	    ListName = exmpp_xml:get_attribute_as_list(Child, 'name', false),
	    case Name of
		list ->
		    process_list_set(LUser, LServer, ListName,
				     exmpp_xml:get_child_elements(Child));
		active ->
		    process_active_set(LUser, LServer, ListName);
		default ->
		    process_default_set(LUser, LServer, ListName);
		_ ->
		    {error, 'bad-request'}
	    end;
	_ ->
	    {error, 'bad-request'}
    end.


process_default_set(LUser, LServer, false) ->
    case catch sql_unset_default_privacy_list(LUser, LServer) of
	{'EXIT', _Reason} ->
	    {error, 'internal_server_error'};
	{error, _Reason} ->
	    {error, 'internal_server_error'};
	_ ->
	    {result, []}
    end;

process_default_set(LUser, LServer, Name) ->
    F = fun() ->
		case sql_get_privacy_list_names_t(LUser) of
		    {selected, ["name"], []} ->
			  {error, 'item-not-found'};
		    {selected, ["name"], Names} ->
			  case lists:member({Name}, Names) of
			    true ->
				sql_set_default_privacy_list(LUser, Name),
				{result, []};
			    false ->
				{error, 'item-not-found'}
			end
		end
	end,
    case odbc_queries:sql_transaction(LServer, F) of
	{atomic, {error, _} = Error} ->
	    Error;
	{atomic, {result, _} = Res} ->
	    Res;
	_ ->
<<<<<<< HEAD
	    {error, ?ERR_INTERNAL_SERVER_ERROR}
    end;

process_default_set(LUser, LServer, false) ->
    case catch sql_unset_default_privacy_list(LUser, LServer) of
	{'EXIT', _Reason} ->
	    {error, ?ERR_INTERNAL_SERVER_ERROR};
	{error, _Reason} ->
	    {error, ?ERR_INTERNAL_SERVER_ERROR};
	_ ->
	    {result, []}
=======
	    {error, 'internal-server-error'}
>>>>>>> cd09381e
    end.


process_active_set(_LUser, _LServer, false) ->
    {result, [], #userlist{}};

process_active_set(LUser, LServer,  Name) ->
    case catch sql_get_privacy_list_id(LUser, LServer, Name) of
	{selected, ["id"], []} ->
	    {error, 'item-not-found'};
	{selected, ["id"], [{ID}]} ->
	    case catch sql_get_privacy_list_data_by_id(ID, LServer) of
		{selected, ["t", "value", "action", "ord", "match_all",
			    "match_iq", "match_message",
			    "match_presence_in", "match_presence_out"],
		 RItems} ->
		    Items = lists:map(fun raw_to_item/1, RItems),
		    NeedDb = is_list_needdb(Items),
		    {result, [], #userlist{name = Name, list = Items, needdb = NeedDb}};
		_ ->
<<<<<<< HEAD
		    {error, ?ERR_INTERNAL_SERVER_ERROR}
	    end;
	_ ->
	    {error, ?ERR_INTERNAL_SERVER_ERROR}
    end;

process_active_set(_LUser, _LServer, false) ->
    {result, [], #userlist{}}.


=======
		    {error, 'internal-server-error'}
	    end;
	_ ->
	    {error, 'internal_server_error'}
    end.
>>>>>>> cd09381e



process_list_set(_LUser, _LServer, false, _Els) ->
    {error, 'bad-request'};

process_list_set(LUser, LServer, Name, Els) ->
    case parse_items(Els) of
	false ->
	    {error, 'bad-request'};
	remove ->
	    F =
		fun() ->
			case sql_get_default_privacy_list_t(LUser) of
			    {selected, ["name"], []} ->
				sql_remove_privacy_list(LUser, Name),
				{result, []};
			    {selected, ["name"], [{Default}]} ->
				% TODO: check active
				if
				    Name == Default ->
					{error, 'conflict'};
				    true ->
					sql_remove_privacy_list(LUser, Name),
					{result, []}
				end
			end
		end,
	    case odbc_queries:sql_transaction(LServer, F) of
		{atomic, {error, _} = Error} ->
		    Error;
		{atomic, {result, _} = Res} ->
		    ejabberd_router:route(
		      exmpp_jid:make(LUser, LServer),
		      exmpp_jid:make(LUser, LServer),
		      #xmlel{name = 'broadcast', 
			children=[{privacy_list,
				   #userlist{name = Name, list = []},
					     Name}]}),
		    Res;
		_ ->
		    {error, 'internal-server-error'}
	    end;
	List ->
	    RItems = lists:map(fun item_to_raw/1, List),
	    F =
		fun() ->
			ID =
			    case sql_get_privacy_list_id_t(LUser, Name) of
				{selected, ["id"], []} ->
				    sql_add_privacy_list(LUser, Name),
				    {selected, ["id"], [{I}]} =
					sql_get_privacy_list_id_t(LUser, Name),
				    I;
				{selected, ["id"], [{I}]} ->
				    I
			    end,
			sql_set_privacy_list(ID, RItems),
			{result, []}
		end,
	    case odbc_queries:sql_transaction(LServer, F) of
		{atomic, {error, _} = Error} ->
		    Error;
		{atomic, {result, _} = Res} ->
		    ejabberd_router:route(
		      exmpp_jid:make(LUser, LServer),
		      exmpp_jid:make(LUser, LServer),
		      #xmlel{name = 'broadcast', 
			children=[{privacy_list,
				   #userlist{name = Name, list = List},
					     Name}]}),
		    Res;
		_ ->
		    {error, 'internal_server_error'}
	    end
    end.



parse_items([]) ->
    remove;
parse_items(Els) ->
    parse_items(Els, []).

parse_items([], Res) ->
    %% Sort the items by their 'order' attribute
    lists:keysort(#listitem.order, Res);
<<<<<<< HEAD
parse_items([{xmlelement, "item", Attrs, SubEls} | Els], Res) ->
    Type   = xml:get_attr("type",   Attrs),
    Value  = xml:get_attr("value",  Attrs),
    SAction = xml:get_attr("action", Attrs),
    SOrder = xml:get_attr("order",  Attrs),
    Action = case catch list_to_action(element(2, SAction)) of
=======
parse_items([El = #xmlel{name = item} | Els], Res) ->
    Type   = exmpp_xml:get_attribute_as_list(El, type, false),
    Value  = exmpp_xml:get_attribute_as_list(El, value, false),
    SAction =exmpp_xml:get_attribute_as_list(El, action, false),
    SOrder = exmpp_xml:get_attribute_as_list(El, order, false),
    Action = case catch list_to_action(SAction) of
>>>>>>> cd09381e
		 {'EXIT', _} -> false;
		 Val -> Val
	     end,
    Order = case catch list_to_integer(SOrder) of
		{'EXIT', _} ->
		    false;
		IntVal ->
		    if
			IntVal >= 0 ->
			    IntVal;
			true ->
			    false
		    end
	    end,
    if
	(Action /= false) and (Order /= false) ->
	    I1 = #listitem{action = Action, order = Order},
	    I2 = case {Type, Value} of
		     {T,  V} when is_list(T), is_list(V) ->
			 case T of
			     "jid" ->
				 try
				     JID = exmpp_jid:parse(V),
				     I1#listitem{
				       type = jid,
				       value = jlib:short_prepd_jid(JID)}
				 catch
				     _ ->
					 false
				 end;
			     "group" ->
				 I1#listitem{type = group,
					     value = V};
			     "subscription" ->
				 case V of
				     "none" ->
					 I1#listitem{type = subscription,
						     value = none};
				     "both" ->
					 I1#listitem{type = subscription,
						     value = both};
				     "from" ->
					 I1#listitem{type = subscription,
						     value = from};
				     "to" ->
					 I1#listitem{type = subscription,
						     value = to};
				     _ ->
					 false
				 end
			 end;
		     {T, false} when is_list(T) ->
			 false;
		     _ ->
			 I1
		 end,
	    case I2 of
		false ->
		    false;
		_ ->
		    case parse_matches(I2, exmpp_xml:get_child_elements(El)) of
			false ->
			    false;
			I3 ->
			    parse_items(Els, [I3 | Res])
		    end
	    end;
	true ->
	    false
    end;

parse_items(_, _Res) ->
    false.


parse_matches(Item, []) ->
    Item#listitem{match_all = true};
parse_matches(Item, Els) ->
    parse_matches1(Item, Els).

parse_matches1(Item, []) ->
    Item;
parse_matches1(Item, [#xmlel{name = message} | Els]) ->
    parse_matches1(Item#listitem{match_message = true}, Els);
parse_matches1(Item, [#xmlel{name = iq} | Els]) ->
    parse_matches1(Item#listitem{match_iq = true}, Els);
parse_matches1(Item, [#xmlel{name = 'presence-in'} | Els]) ->
    parse_matches1(Item#listitem{match_presence_in = true}, Els);
parse_matches1(Item, [#xmlel{name = 'presence-out'} | Els]) ->
    parse_matches1(Item#listitem{match_presence_out = true}, Els);
parse_matches1(_Item, [#xmlel{} | _Els]) ->
    false.





is_list_needdb(Items) ->
    lists:any(
      fun(X) ->
	      case X#listitem.type of
		  subscription -> true;
		  group -> true;
		  _ -> false
	      end
      end, Items).

<<<<<<< HEAD
get_user_list(_, User, Server) ->
    LUser = jlib:nodeprep(User),
    LServer = jlib:nameprep(Server),

    case catch sql_get_default_privacy_list(LUser, LServer) of
	{selected, ["name"], []} ->
	    #userlist{};
	{selected, ["name"], [{Default}]} ->
	    case catch sql_get_privacy_list_data(LUser, LServer, Default) of
		{selected, ["t", "value", "action", "ord", "match_all",
			    "match_iq", "match_message",
			    "match_presence_in", "match_presence_out"],
		 RItems} ->
		    Items = lists:map(fun raw_to_item/1, RItems),
		    NeedDb = is_list_needdb(Items),
		    #userlist{name = Default, list = Items, needdb = NeedDb};
		_ ->
		    #userlist{}
	    end;
=======
get_user_list(_, User, Server)
        when is_binary(User), is_binary(Server) ->
    try
	LUser = binary_to_list(User),
	LServer = binary_to_list(Server),
	case catch sql_get_default_privacy_list(LUser, LServer) of
	    {selected, ["name"], []} ->
		#userlist{};
	    {selected, ["name"], [{Default}]} ->
		case catch sql_get_privacy_list_data(LUser, LServer, Default) of
		    {selected, ["t", "value", "action", "ord", "match_all",
				"match_iq", "match_message",
				"match_presence_in", "match_presence_out"],
		     RItems} ->
			Items = lists:map(fun raw_to_item/1, RItems),
		        NeedDb = is_list_needdb(Items),
			#userlist{name = Default, list = Items, needdb = NeedDb};
		    _ ->
			#userlist{}
		end;
	    _ ->
		#userlist{}
	end
    catch
>>>>>>> cd09381e
	_ ->
	    #userlist{}
    end.


check_packet(_, User, Server,
	     #userlist{list = List, needdb = NeedDb},
<<<<<<< HEAD
	     {From, To, {xmlelement, PName, _, _}},
	     Dir) ->
=======
	     {From, To, #xmlel{name = PName}},
	     Dir) when 
               PName =:= message ; 
		       PName =:= iq ;
		       PName =:= presence ->
>>>>>>> cd09381e
    case List of
	[] ->
	    allow;
	_ ->
	    case {PName, Dir} of
		{message, in} ->
		    LJID = jlib:short_prepd_jid(From),
		    {Subscription, Groups} =
			case NeedDb of
<<<<<<< HEAD
			    true -> ejabberd_hooks:run_fold(roster_get_jid_info, jlib:nameprep(Server), {none, []}, [User, Server, LJID]);
=======
			    true -> ejabberd_hooks:run_fold(roster_get_jid_info, Server, {none, []}, [User, Server, LJID]);
>>>>>>> cd09381e
			    false -> {[], []}
			end,
		    check_packet_aux(List, message,
				     LJID, Subscription, Groups);
		{iq, in} ->
		    LJID = jlib:short_prepd_jid(From),
		    {Subscription, Groups} =
			case NeedDb of
<<<<<<< HEAD
			    true -> ejabberd_hooks:run_fold(roster_get_jid_info, jlib:nameprep(Server), {none, []}, [User, Server, LJID]);
=======
			    true -> ejabberd_hooks:run_fold(roster_get_jid_info, Server, {none, []}, [User, Server, LJID]);
>>>>>>> cd09381e
			    false -> {[], []}
			end,
		    check_packet_aux(List, iq,
				     LJID, Subscription, Groups);
		{presence, in} ->
		    LJID = jlib:short_prepd_jid(From),
		    {Subscription, Groups} =
			case NeedDb of
<<<<<<< HEAD
			    true -> ejabberd_hooks:run_fold(roster_get_jid_info, jlib:nameprep(Server), {none, []}, [User, Server, LJID]);
=======
			    true -> ejabberd_hooks:run_fold(roster_get_jid_info, Server, {none, []}, [User, Server, LJID]);
>>>>>>> cd09381e
			    false -> {[], []}
			end,
		    check_packet_aux(List, presence_in,
				     LJID, Subscription, Groups);
		{presence, out} ->
		    LJID = jlib:short_prepd_jid(To),
		    {Subscription, Groups} =
			case NeedDb of
			    true -> ejabberd_hooks:run_fold(roster_get_jid_info, jlib:nameprep(Server), {none, []}, [User, Server, LJID]);
			    false -> {[], []}
			end,
		    check_packet_aux(List, presence_out,
				     LJID, Subscription, Groups);
		_ ->
		    allow
	    end
    end.

check_packet_aux([], _PType, _JID, _Subscription, _Groups) ->
    allow;
check_packet_aux([Item | List], PType, JID, Subscription, Groups) ->
    #listitem{type = Type, value = Value, action = Action} = Item,
    case is_ptype_match(Item, PType) of
	true ->
	    case Type of
		none ->
		    Action;
		_ ->
		    case is_type_match(Type, Value,
				       JID, Subscription, Groups) of
			true ->
			    Action;
			false ->
			    check_packet_aux(List, PType,
					     JID, Subscription, Groups)
		    end
	    end;
	false ->
	    check_packet_aux(List, PType, JID, Subscription, Groups)
    end.


is_ptype_match(Item, PType) ->
    case Item#listitem.match_all of
	true ->
	    true;
	false ->
	    case PType of
		message ->
		    Item#listitem.match_message;
		iq ->
		    Item#listitem.match_iq;
		presence_in ->
		    Item#listitem.match_presence_in;
		presence_out ->
		    Item#listitem.match_presence_out
	    end
    end.


%% TODO: Investigate this: sometimes Value has binaries, other times has strings
is_type_match(Type, Value, JID, Subscription, Groups) ->
    case Type of
	jid ->
		{User, Server, Resource} = Value,
		    ((User == undefined) orelse (User == []) orelse (User == exmpp_jid:prep_node(JID)))
		    andalso ((Server == undefined) orelse (Server == []) orelse (Server == exmpp_jid:prep_domain(JID)))
		    andalso ((Resource == undefined) orelse (Resource == []) orelse (Resource == exmpp_jid:prep_resource(JID)));
	subscription ->
	    Value == Subscription;
	group ->
	    lists:member(Value, Groups)
    end.


remove_user(User, Server) ->
<<<<<<< HEAD
    LUser = jlib:nodeprep(User),
    LServer = jlib:nameprep(Server),
    sql_del_privacy_lists(LUser, LServer).
=======
    LUser = exmpp_stringprep:nodeprep(User),
    LServer = exmpp_stringprep:nameprep(Server),
    sql_del_privacy_lists(binary_to_list(LUser), binary_to_list(LServer)).
>>>>>>> cd09381e


updated_list(_,
	     #userlist{name = OldName} = Old,
	     #userlist{name = NewName} = New) ->
    if
	OldName == NewName ->
	    New;
	true ->
	    Old
    end.


raw_to_item({SType, SValue, SAction, SOrder, SMatchAll, SMatchIQ,
	     SMatchMessage, SMatchPresenceIn, SMatchPresenceOut}) ->
    {Type, Value} =
	case SType of
	    "n" ->
		{none, none};
	    "j" ->
		JID = exmpp_jid:parse(SValue),
		{jid, jlib:short_prepd_jid(JID)};
	    "g" ->
		{group, SValue};
	    "s" ->
		case SValue of
		    "none" ->
			{subscription, none};
		    "both" ->
			{subscription, both};
		    "from" ->
			{subscription, from};
		    "to" ->
			{subscription, to}
		end
	end,
    Action =
	case SAction of
	    "a" -> allow;
	    "d" -> deny
	end,
    Order = list_to_integer(SOrder),
    MatchAll = SMatchAll == "1" orelse SMatchAll == "t",
    MatchIQ = SMatchIQ == "1" orelse SMatchIQ == "t" ,
    MatchMessage =  SMatchMessage == "1" orelse SMatchMessage == "t",
    MatchPresenceIn =  SMatchPresenceIn == "1" orelse SMatchPresenceIn == "t",
    MatchPresenceOut =  SMatchPresenceOut == "1" orelse SMatchPresenceOut == "t",
    #listitem{type = Type,
	      value = Value,
	      action = Action,
	      order = Order,
	      match_all = MatchAll,
	      match_iq = MatchIQ,
	      match_message = MatchMessage,
	      match_presence_in = MatchPresenceIn,
	      match_presence_out = MatchPresenceOut
	     }.

item_to_raw(#listitem{type = Type,
		      value = Value,
		      action = Action,
		      order = Order,
		      match_all = MatchAll,
		      match_iq = MatchIQ,
		      match_message = MatchMessage,
		      match_presence_in = MatchPresenceIn,
		      match_presence_out = MatchPresenceOut
		     }) ->
    {SType, SValue} =
	case Type of
	    none ->
		{"n", ""};
	    jid ->
		{N0, D0, R0} = Value,
		{"j", exmpp_jid:to_list(N0, D0, R0)};
	    group ->
		{"g", Value};
	    subscription ->
		case Value of
		    none ->
			{"s", "none"};
		    both ->
			{"s", "both"};
		    from ->
			{"s", "from"};
		    to ->
			{"s", "to"}
		end
	end,
    SAction =
	case Action of
	    allow -> "a";
	    deny -> "d"
	end,
    SOrder = integer_to_list(Order),
    SMatchAll = if MatchAll -> "1"; true -> "0" end,
    SMatchIQ = if MatchIQ -> "1"; true -> "0" end,
    SMatchMessage = if MatchMessage -> "1"; true -> "0" end,
    SMatchPresenceIn = if MatchPresenceIn -> "1"; true -> "0" end,
    SMatchPresenceOut = if MatchPresenceOut -> "1"; true -> "0" end,
    [SType, SValue, SAction, SOrder, SMatchAll, SMatchIQ,
     SMatchMessage, SMatchPresenceIn, SMatchPresenceOut].

sql_get_default_privacy_list(LUser, LServer) ->
    Username = ejabberd_odbc:escape(LUser),
    odbc_queries:get_default_privacy_list(LServer, Username).

sql_get_default_privacy_list_t(LUser) ->
    Username = ejabberd_odbc:escape(LUser),
    odbc_queries:get_default_privacy_list_t(Username).

sql_get_privacy_list_names(LUser, LServer) ->
    Username = ejabberd_odbc:escape(LUser),
    odbc_queries:get_privacy_list_names(LServer, Username).

sql_get_privacy_list_names_t(LUser) ->
    Username = ejabberd_odbc:escape(LUser),
    odbc_queries:get_privacy_list_names_t(Username).

sql_get_privacy_list_id(LUser, LServer, Name) ->
    Username = ejabberd_odbc:escape(LUser),
    SName = ejabberd_odbc:escape(Name),
    odbc_queries:get_privacy_list_id(LServer, Username, SName).

sql_get_privacy_list_id_t(LUser, Name) ->
    Username = ejabberd_odbc:escape(LUser),
    SName = ejabberd_odbc:escape(Name),
    odbc_queries:get_privacy_list_id_t(Username, SName).

sql_get_privacy_list_data(LUser, LServer, Name) ->
    Username = ejabberd_odbc:escape(LUser),
    SName = ejabberd_odbc:escape(Name),
    odbc_queries:get_privacy_list_data(LServer, Username, SName).

sql_get_privacy_list_data_by_id(ID, LServer) ->
    odbc_queries:get_privacy_list_data_by_id(LServer, ID).

sql_set_default_privacy_list(LUser, Name) ->
    Username = ejabberd_odbc:escape(LUser),
    SName = ejabberd_odbc:escape(Name),
    odbc_queries:set_default_privacy_list(Username, SName).

sql_unset_default_privacy_list(LUser, LServer) ->
    Username = ejabberd_odbc:escape(LUser),
    odbc_queries:unset_default_privacy_list(LServer, Username).

sql_remove_privacy_list(LUser, Name) ->
    Username = ejabberd_odbc:escape(LUser),
    SName = ejabberd_odbc:escape(Name),
    odbc_queries:remove_privacy_list(Username, SName).

sql_add_privacy_list(LUser, Name) ->
    Username = ejabberd_odbc:escape(LUser),
    SName = ejabberd_odbc:escape(Name),
    odbc_queries:add_privacy_list(Username, SName).

sql_set_privacy_list(ID, RItems) ->
    odbc_queries:set_privacy_list(ID, RItems).

sql_del_privacy_lists(LUser, LServer) ->
    Username = ejabberd_odbc:escape(LUser),
    Server = ejabberd_odbc:escape(LServer),
    odbc_queries:del_privacy_lists(LServer, Server, Username).<|MERGE_RESOLUTION|>--- conflicted
+++ resolved
@@ -56,15 +56,9 @@
 		       ?MODULE, check_packet, 50),
     ejabberd_hooks:add(privacy_updated_list, HostB,
 		       ?MODULE, updated_list, 50),
-<<<<<<< HEAD
-    ejabberd_hooks:add(remove_user, Host,
-		       ?MODULE, remove_user, 50),
-    gen_iq_handler:add_iq_handler(ejabberd_sm, Host, ?NS_PRIVACY,
-=======
     ejabberd_hooks:add(remove_user, HostB,
 		       ?MODULE, remove_user, 50),
     gen_iq_handler:add_iq_handler(ejabberd_sm, HostB, ?NS_PRIVACY,
->>>>>>> cd09381e
 				  ?MODULE, process_iq, IQDisc).
 
 stop(Host) ->
@@ -79,15 +73,9 @@
 			  ?MODULE, check_packet, 50),
     ejabberd_hooks:delete(privacy_updated_list, HostB,
 			  ?MODULE, updated_list, 50),
-<<<<<<< HEAD
-    ejabberd_hooks:delete(remove_user, Host,
-			  ?MODULE, remove_user, 50),
-    gen_iq_handler:remove_iq_handler(ejabberd_sm, Host, ?NS_PRIVACY).
-=======
     ejabberd_hooks:delete(remove_user, HostB,
 			  ?MODULE, remove_user, 50),
     gen_iq_handler:remove_iq_handler(ejabberd_sm, HostB, ?NS_PRIVACY).
->>>>>>> cd09381e
 
 process_iq(_From, _To, IQ_Rec) ->
     exmpp_iq:error(IQ_Rec, 'not-allowed').
@@ -144,17 +132,9 @@
 		    _ ->
 			[exmpp_xml:set_attribute(#xmlel{ns = ?NS_PRIVACY, name = active}, name, Active) | DItems]
 		end,
-<<<<<<< HEAD
-	    {result,
-	     [{xmlelement, "query", [{"xmlns", ?NS_PRIVACY}],
-	       ADItems}]};
-	_ ->
-	    {error, ?ERR_INTERNAL_SERVER_ERROR}
-=======
 		{result, #xmlel{ns = ?NS_PRIVACY, name = 'query', children = ADItems}};
 	_ ->
 	    {error, 'internal-server-error'}
->>>>>>> cd09381e
     end.
 
 process_list_get(_LUser, _LServer, false) ->
@@ -172,18 +152,6 @@
 		 RItems} ->
 		    Items = lists:map(fun raw_to_item/1, RItems),
 		    LItems = lists:map(fun item_to_xml/1, Items),
-<<<<<<< HEAD
-		    {result,
-		     [{xmlelement, "query", [{"xmlns", ?NS_PRIVACY}],
-		       [{xmlelement, "list",
-			 [{"name", Name}], LItems}]}]};
-		_ ->
-		    {error, ?ERR_INTERNAL_SERVER_ERROR}
-	    end;
-	_ ->
-	    {error, ?ERR_INTERNAL_SERVER_ERROR}
-    end;
-=======
             ListEl = exmpp_xml:set_attribute(#xmlel{name = list,
                                                   ns = ?NS_PRIVACY,
                                                   children = LItems},
@@ -196,7 +164,6 @@
 	_ ->
 	    {error, 'internal-server-error'}
     end.
->>>>>>> cd09381e
 
 
 item_to_xml(Item) ->
@@ -337,21 +304,7 @@
 	{atomic, {result, _} = Res} ->
 	    Res;
 	_ ->
-<<<<<<< HEAD
-	    {error, ?ERR_INTERNAL_SERVER_ERROR}
-    end;
-
-process_default_set(LUser, LServer, false) ->
-    case catch sql_unset_default_privacy_list(LUser, LServer) of
-	{'EXIT', _Reason} ->
-	    {error, ?ERR_INTERNAL_SERVER_ERROR};
-	{error, _Reason} ->
-	    {error, ?ERR_INTERNAL_SERVER_ERROR};
-	_ ->
-	    {result, []}
-=======
 	    {error, 'internal-server-error'}
->>>>>>> cd09381e
     end.
 
 
@@ -372,24 +325,11 @@
 		    NeedDb = is_list_needdb(Items),
 		    {result, [], #userlist{name = Name, list = Items, needdb = NeedDb}};
 		_ ->
-<<<<<<< HEAD
-		    {error, ?ERR_INTERNAL_SERVER_ERROR}
-	    end;
-	_ ->
-	    {error, ?ERR_INTERNAL_SERVER_ERROR}
-    end;
-
-process_active_set(_LUser, _LServer, false) ->
-    {result, [], #userlist{}}.
-
-
-=======
 		    {error, 'internal-server-error'}
 	    end;
 	_ ->
 	    {error, 'internal_server_error'}
     end.
->>>>>>> cd09381e
 
 
 
@@ -477,21 +417,12 @@
 parse_items([], Res) ->
     %% Sort the items by their 'order' attribute
     lists:keysort(#listitem.order, Res);
-<<<<<<< HEAD
-parse_items([{xmlelement, "item", Attrs, SubEls} | Els], Res) ->
-    Type   = xml:get_attr("type",   Attrs),
-    Value  = xml:get_attr("value",  Attrs),
-    SAction = xml:get_attr("action", Attrs),
-    SOrder = xml:get_attr("order",  Attrs),
-    Action = case catch list_to_action(element(2, SAction)) of
-=======
 parse_items([El = #xmlel{name = item} | Els], Res) ->
     Type   = exmpp_xml:get_attribute_as_list(El, type, false),
     Value  = exmpp_xml:get_attribute_as_list(El, value, false),
     SAction =exmpp_xml:get_attribute_as_list(El, action, false),
     SOrder = exmpp_xml:get_attribute_as_list(El, order, false),
     Action = case catch list_to_action(SAction) of
->>>>>>> cd09381e
 		 {'EXIT', _} -> false;
 		 Val -> Val
 	     end,
@@ -599,27 +530,6 @@
 	      end
       end, Items).
 
-<<<<<<< HEAD
-get_user_list(_, User, Server) ->
-    LUser = jlib:nodeprep(User),
-    LServer = jlib:nameprep(Server),
-
-    case catch sql_get_default_privacy_list(LUser, LServer) of
-	{selected, ["name"], []} ->
-	    #userlist{};
-	{selected, ["name"], [{Default}]} ->
-	    case catch sql_get_privacy_list_data(LUser, LServer, Default) of
-		{selected, ["t", "value", "action", "ord", "match_all",
-			    "match_iq", "match_message",
-			    "match_presence_in", "match_presence_out"],
-		 RItems} ->
-		    Items = lists:map(fun raw_to_item/1, RItems),
-		    NeedDb = is_list_needdb(Items),
-		    #userlist{name = Default, list = Items, needdb = NeedDb};
-		_ ->
-		    #userlist{}
-	    end;
-=======
 get_user_list(_, User, Server)
         when is_binary(User), is_binary(Server) ->
     try
@@ -644,7 +554,6 @@
 		#userlist{}
 	end
     catch
->>>>>>> cd09381e
 	_ ->
 	    #userlist{}
     end.
@@ -652,16 +561,11 @@
 
 check_packet(_, User, Server,
 	     #userlist{list = List, needdb = NeedDb},
-<<<<<<< HEAD
-	     {From, To, {xmlelement, PName, _, _}},
-	     Dir) ->
-=======
 	     {From, To, #xmlel{name = PName}},
 	     Dir) when 
                PName =:= message ; 
 		       PName =:= iq ;
 		       PName =:= presence ->
->>>>>>> cd09381e
     case List of
 	[] ->
 	    allow;
@@ -671,11 +575,7 @@
 		    LJID = jlib:short_prepd_jid(From),
 		    {Subscription, Groups} =
 			case NeedDb of
-<<<<<<< HEAD
-			    true -> ejabberd_hooks:run_fold(roster_get_jid_info, jlib:nameprep(Server), {none, []}, [User, Server, LJID]);
-=======
 			    true -> ejabberd_hooks:run_fold(roster_get_jid_info, Server, {none, []}, [User, Server, LJID]);
->>>>>>> cd09381e
 			    false -> {[], []}
 			end,
 		    check_packet_aux(List, message,
@@ -684,11 +584,7 @@
 		    LJID = jlib:short_prepd_jid(From),
 		    {Subscription, Groups} =
 			case NeedDb of
-<<<<<<< HEAD
-			    true -> ejabberd_hooks:run_fold(roster_get_jid_info, jlib:nameprep(Server), {none, []}, [User, Server, LJID]);
-=======
 			    true -> ejabberd_hooks:run_fold(roster_get_jid_info, Server, {none, []}, [User, Server, LJID]);
->>>>>>> cd09381e
 			    false -> {[], []}
 			end,
 		    check_packet_aux(List, iq,
@@ -697,11 +593,7 @@
 		    LJID = jlib:short_prepd_jid(From),
 		    {Subscription, Groups} =
 			case NeedDb of
-<<<<<<< HEAD
-			    true -> ejabberd_hooks:run_fold(roster_get_jid_info, jlib:nameprep(Server), {none, []}, [User, Server, LJID]);
-=======
 			    true -> ejabberd_hooks:run_fold(roster_get_jid_info, Server, {none, []}, [User, Server, LJID]);
->>>>>>> cd09381e
 			    false -> {[], []}
 			end,
 		    check_packet_aux(List, presence_in,
@@ -778,15 +670,9 @@
 
 
 remove_user(User, Server) ->
-<<<<<<< HEAD
-    LUser = jlib:nodeprep(User),
-    LServer = jlib:nameprep(Server),
-    sql_del_privacy_lists(LUser, LServer).
-=======
     LUser = exmpp_stringprep:nodeprep(User),
     LServer = exmpp_stringprep:nameprep(Server),
     sql_del_privacy_lists(binary_to_list(LUser), binary_to_list(LServer)).
->>>>>>> cd09381e
 
 
 updated_list(_,
