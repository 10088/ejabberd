%%%----------------------------------------------------------------------
%%% File    : cyrsasl_digest.erl
%%% Author  : Alexey Shchepin <alexey@sevcom.net>
%%% Purpose : DIGEST-MD5 SASL mechanism
%%% Created : 11 Mar 2003 by Alexey Shchepin <alexey@sevcom.net>
%%%
%%%
%%% ejabberd, Copyright (C) 2002-2016   ProcessOne
%%%
%%% This program is free software; you can redistribute it and/or
%%% modify it under the terms of the GNU General Public License as
%%% published by the Free Software Foundation; either version 2 of the
%%% License, or (at your option) any later version.
%%%
%%% This program is distributed in the hope that it will be useful,
%%% but WITHOUT ANY WARRANTY; without even the implied warranty of
%%% MERCHANTABILITY or FITNESS FOR A PARTICULAR PURPOSE.  See the GNU
%%% General Public License for more details.
%%%
%%% You should have received a copy of the GNU General Public License along
%%% with this program; if not, write to the Free Software Foundation, Inc.,
%%% 51 Franklin Street, Fifth Floor, Boston, MA 02110-1301 USA.
%%%
%%%----------------------------------------------------------------------

-module(cyrsasl_digest).

-behaviour(ejabberd_config).

-author('alexey@sevcom.net').

-export([start/1, stop/0, mech_new/4, mech_step/2,
	 parse/1, opt_type/1]).

-include("ejabberd.hrl").
-include("logger.hrl").

-behaviour(cyrsasl).

-type get_password_fun() :: fun((binary()) -> {false, any()} |
                                              {binary(), atom()}).

-type check_password_fun() :: fun((binary(), binary(), binary(),
                                   fun((binary()) -> binary())) ->
                                           {boolean(), any()} |
                                           false).

-record(state, {step = 1 :: 1 | 3 | 5,
                nonce = <<"">> :: binary(),
                username = <<"">> :: binary(),
                authzid = <<"">> :: binary(),
                get_password = fun(_) -> {false, <<>>} end :: get_password_fun(),
                check_password = fun(_, _, _, _, _) -> false end :: check_password_fun(),
                auth_module :: atom(),
                host = <<"">> :: binary(),
                hostfqdn = <<"">> :: binary()}).

start(_Opts) ->
    Fqdn = get_local_fqdn(),
    ?INFO_MSG("FQDN used to check DIGEST-MD5 SASL authentication: ~s",
	      [Fqdn]),
    cyrsasl:register_mechanism(<<"DIGEST-MD5">>, ?MODULE,
			       digest).

stop() -> ok.

mech_new(Host, GetPassword, _CheckPassword,
	 CheckPasswordDigest) ->
    {ok,
     #state{step = 1, nonce = randoms:get_string(),
	    host = Host, hostfqdn = get_local_fqdn(),
	    get_password = GetPassword,
	    check_password = CheckPasswordDigest}}.

mech_step(#state{step = 1, nonce = Nonce} = State, _) ->
    {continue,
     <<"nonce=\"", Nonce/binary,
       "\",qop=\"auth\",charset=utf-8,algorithm=md5-sess">>,
     State#state{step = 3}};
mech_step(#state{step = 3, nonce = Nonce} = State,
	  ClientIn) ->
    case parse(ClientIn) of
      bad -> {error, <<"bad-protocol">>};
      KeyVals ->
	  DigestURI = proplists:get_value(<<"digest-uri">>, KeyVals, <<>>),
<<<<<<< HEAD
	  %DigestURI = fxml:get_attr_s(<<"digest-uri">>, KeyVals),
	  UserName = proplists:get_value(<<"username">>, KeyVals, <<>>),
	  %UserName = fxml:get_attr_s(<<"username">>, KeyVals),
=======
	  UserName = proplists:get_value(<<"username">>, KeyVals, <<>>),
>>>>>>> 917d48f3
	  case is_digesturi_valid(DigestURI, State#state.host,
				  State#state.hostfqdn)
	      of
	    false ->
		?DEBUG("User login not authorized because digest-uri "
		       "seems invalid: ~p (checking for Host "
		       "~p, FQDN ~p)",
		       [DigestURI, State#state.host, State#state.hostfqdn]),
		{error, <<"not-authorized">>, UserName};
	    true ->
		AuthzId = proplists:get_value(<<"authzid">>, KeyVals, <<>>),
<<<<<<< HEAD
		%AuthzId = fxml:get_attr_s(<<"authzid">>, KeyVals),
=======
>>>>>>> 917d48f3
		case (State#state.get_password)(UserName) of
		  {false, _} -> {error, <<"not-authorized">>, UserName};
		  {Passwd, AuthModule} ->
		      case (State#state.check_password)(UserName, UserName, <<"">>,
		                    proplists:get_value(<<"response">>, KeyVals, <<>>),
<<<<<<< HEAD
							%fxml:get_attr_s(<<"response">>, KeyVals),
=======
>>>>>>> 917d48f3
							fun (PW) ->
								response(KeyVals,
									 UserName,
									 PW,
									 Nonce,
									 AuthzId,
									 <<"AUTHENTICATE">>)
							end)
			  of
			{true, _} ->
			    RspAuth = response(KeyVals, UserName, Passwd, Nonce,
					       AuthzId, <<"">>),
			    {continue, <<"rspauth=", RspAuth/binary>>,
			     State#state{step = 5, auth_module = AuthModule,
					 username = UserName,
					 authzid = AuthzId}};
			false -> {error, <<"not-authorized">>, UserName};
			{false, _} -> {error, <<"not-authorized">>, UserName}
		      end
		end
	  end
    end;
mech_step(#state{step = 5, auth_module = AuthModule,
		 username = UserName, authzid = AuthzId},
	  <<"">>) ->
    {ok,
     [{username, UserName}, {authzid, case AuthzId of
        <<"">> -> UserName;
        _ -> AuthzId
      end
    },
      {auth_module, AuthModule}]};
mech_step(A, B) ->
    ?DEBUG("SASL DIGEST: A ~p B ~p", [A, B]),
    {error, <<"bad-protocol">>}.

parse(S) -> parse1(binary_to_list(S), "", []).

parse1([$= | Cs], S, Ts) ->
    parse2(Cs, lists:reverse(S), "", Ts);
parse1([$, | Cs], [], Ts) -> parse1(Cs, [], Ts);
parse1([$\s | Cs], [], Ts) -> parse1(Cs, [], Ts);
parse1([C | Cs], S, Ts) -> parse1(Cs, [C | S], Ts);
parse1([], [], T) -> lists:reverse(T);
parse1([], _S, _T) -> bad.

parse2([$" | Cs], Key, Val, Ts) ->
    parse3(Cs, Key, Val, Ts);
parse2([C | Cs], Key, Val, Ts) ->
    parse4(Cs, Key, [C | Val], Ts);
parse2([], _, _, _) -> bad.

parse3([$" | Cs], Key, Val, Ts) ->
    parse4(Cs, Key, Val, Ts);
parse3([$\\, C | Cs], Key, Val, Ts) ->
    parse3(Cs, Key, [C | Val], Ts);
parse3([C | Cs], Key, Val, Ts) ->
    parse3(Cs, Key, [C | Val], Ts);
parse3([], _, _, _) -> bad.

parse4([$, | Cs], Key, Val, Ts) ->
    parse1(Cs, "", [{list_to_binary(Key), list_to_binary(lists:reverse(Val))} | Ts]);
parse4([$\s | Cs], Key, Val, Ts) ->
    parse4(Cs, Key, Val, Ts);
parse4([C | Cs], Key, Val, Ts) ->
    parse4(Cs, Key, [C | Val], Ts);
parse4([], Key, Val, Ts) ->
%% @doc Check if the digest-uri is valid.
%% RFC-2831 allows to provide the IP address in Host,
%% however ejabberd doesn't allow that.
%% If the service (for example jabber.example.org)
%% is provided by several hosts (being one of them server3.example.org),
%% then acceptable digest-uris would be:
%% xmpp/server3.example.org/jabber.example.org, xmpp/server3.example.org and
%% xmpp/jabber.example.org
%% The last version is not actually allowed by the RFC, but implemented by popular clients
    parse1([], "", [{list_to_binary(Key), list_to_binary(lists:reverse(Val))} | Ts]).

is_digesturi_valid(DigestURICase, JabberDomain,
		   JabberFQDN) ->
    DigestURI = stringprep:tolower(DigestURICase),
    case catch str:tokens(DigestURI, <<"/">>) of
	[<<"xmpp">>, Host] ->
	    IsHostFqdn = is_host_fqdn(binary_to_list(Host), binary_to_list(JabberFQDN)),
	    (Host == JabberDomain) or IsHostFqdn;
	[<<"xmpp">>, Host, ServName] ->
	    IsHostFqdn = is_host_fqdn(binary_to_list(Host), binary_to_list(JabberFQDN)),
	    (ServName == JabberDomain) and IsHostFqdn;
	_ ->
	    false
    end.

is_host_fqdn(Host, [Letter | _Tail] = Fqdn) when not is_list(Letter) ->
    Host == Fqdn;
is_host_fqdn(_Host, []) ->
    false;
is_host_fqdn(Host, [Fqdn | _FqdnTail]) when Host == Fqdn ->
    true;
is_host_fqdn(Host, [Fqdn | FqdnTail]) when Host /= Fqdn ->
    is_host_fqdn(Host, FqdnTail).

get_local_fqdn() ->
    case catch get_local_fqdn2() of
      Str when is_binary(Str) -> Str;
      _ ->
	  <<"unknown-fqdn, please configure fqdn "
	    "option in ejabberd.yml!">>
    end.

get_local_fqdn2() ->
    case ejabberd_config:get_option(
           fqdn, fun iolist_to_binary/1) of
        ConfiguredFqdn when is_binary(ConfiguredFqdn) ->
            ConfiguredFqdn;
        undefined ->
            {ok, Hostname} = inet:gethostname(),
            {ok, {hostent, Fqdn, _, _, _, _}} =
            inet:gethostbyname(Hostname),
            list_to_binary(Fqdn)
    end.

hex(S) ->
    p1_sha:to_hexlist(S).

proplists_get_bin_value(Key, Pairs, Default) ->
    case proplists:get_value(Key, Pairs, Default) of
        L when is_list(L) ->
            list_to_binary(L);
        L2 ->
            L2
    end.

response(KeyVals, User, Passwd, Nonce, AuthzId,
	 A2Prefix) ->
    Realm = proplists_get_bin_value(<<"realm">>, KeyVals, <<>>),
    CNonce = proplists_get_bin_value(<<"cnonce">>, KeyVals, <<>>),
    DigestURI = proplists_get_bin_value(<<"digest-uri">>, KeyVals, <<>>),
    NC = proplists_get_bin_value(<<"nc">>, KeyVals, <<>>),
    QOP = proplists_get_bin_value(<<"qop">>, KeyVals, <<>>),
    MD5Hash = erlang:md5(<<User/binary, ":", Realm/binary, ":",
                           Passwd/binary>>),
    A1 = case AuthzId of
	   <<"">> ->
	       <<MD5Hash/binary, ":", Nonce/binary, ":", CNonce/binary>>;
	   _ ->
	       <<MD5Hash/binary, ":", Nonce/binary, ":", CNonce/binary, ":",
		 AuthzId/binary>>
	 end,
    A2 = case QOP of
	   <<"auth">> ->
	       <<A2Prefix/binary, ":", DigestURI/binary>>;
	   _ ->
	       <<A2Prefix/binary, ":", DigestURI/binary,
		 ":00000000000000000000000000000000">>
	 end,
    T = <<(hex((erlang:md5(A1))))/binary, ":", Nonce/binary,
	  ":", NC/binary, ":", CNonce/binary, ":", QOP/binary,
	  ":", (hex((erlang:md5(A2))))/binary>>,
    hex((erlang:md5(T))).

opt_type(fqdn) -> fun iolist_to_binary/1;
opt_type(_) -> [fqdn].<|MERGE_RESOLUTION|>--- conflicted
+++ resolved
@@ -83,13 +83,7 @@
       bad -> {error, <<"bad-protocol">>};
       KeyVals ->
 	  DigestURI = proplists:get_value(<<"digest-uri">>, KeyVals, <<>>),
-<<<<<<< HEAD
-	  %DigestURI = fxml:get_attr_s(<<"digest-uri">>, KeyVals),
 	  UserName = proplists:get_value(<<"username">>, KeyVals, <<>>),
-	  %UserName = fxml:get_attr_s(<<"username">>, KeyVals),
-=======
-	  UserName = proplists:get_value(<<"username">>, KeyVals, <<>>),
->>>>>>> 917d48f3
 	  case is_digesturi_valid(DigestURI, State#state.host,
 				  State#state.hostfqdn)
 	      of
@@ -101,19 +95,11 @@
 		{error, <<"not-authorized">>, UserName};
 	    true ->
 		AuthzId = proplists:get_value(<<"authzid">>, KeyVals, <<>>),
-<<<<<<< HEAD
-		%AuthzId = fxml:get_attr_s(<<"authzid">>, KeyVals),
-=======
->>>>>>> 917d48f3
 		case (State#state.get_password)(UserName) of
 		  {false, _} -> {error, <<"not-authorized">>, UserName};
 		  {Passwd, AuthModule} ->
 		      case (State#state.check_password)(UserName, UserName, <<"">>,
 		                    proplists:get_value(<<"response">>, KeyVals, <<>>),
-<<<<<<< HEAD
-							%fxml:get_attr_s(<<"response">>, KeyVals),
-=======
->>>>>>> 917d48f3
 							fun (PW) ->
 								response(KeyVals,
 									 UserName,
