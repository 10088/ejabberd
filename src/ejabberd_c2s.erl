--- conflicted
+++ resolved
@@ -2523,21 +2523,16 @@
      ?C2S_HIBERNATE_TIMEOUT};
 fsm_next_state(wait_for_resume, #state{mgmt_timeout = 0} = StateData) ->
     {stop, normal, StateData};
-<<<<<<< HEAD
-fsm_next_state(wait_for_resume, #state{mgmt_pending_since = undefined} =
-	       StateData) ->
+fsm_next_state(wait_for_resume, #state{mgmt_pending_since = undefined,
+				       sid = SID, jid = JID, ip = IP,
+				       conn = Conn, auth_module = AuthModule,
+				       server = Host} = StateData) ->
     case StateData of
       #state{mgmt_ack_timer = undefined} ->
 	  ok;
       #state{mgmt_ack_timer = Timer} ->
 	  erlang:cancel_timer(Timer)
     end,
-=======
-fsm_next_state(wait_for_resume, #state{mgmt_pending_since = undefined,
-				       sid = SID, jid = JID, ip = IP,
-				       conn = Conn, auth_module = AuthModule,
-				       server = Host} = StateData) ->
->>>>>>> 20a510d8
     ?INFO_MSG("Waiting for resumption of stream for ~s",
 	      [jid:to_string(JID)]),
     Info = [{ip, IP}, {conn, Conn}, {auth_module, AuthModule}],
