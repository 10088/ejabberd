--- conflicted
+++ resolved
@@ -1486,9 +1486,6 @@
 	    "message" ->
 		case privacy_check_packet(StateData, From, To, Packet, in) of
 		    allow ->
-<<<<<<< HEAD
-			{true, Attrs, StateData};
-=======
 			if StateData#state.reception ->
 				case ejabberd_hooks:run_fold(
 				       feature_check_packet, StateData#state.server,
@@ -1506,7 +1503,6 @@
 			   true ->
 				{true, Attrs, StateData}
 			end;
->>>>>>> 9f3cdad3
 		    deny ->
 			{false, Attrs, StateData}
 		end;
@@ -1991,9 +1987,6 @@
 			       [jlib:timestamp_to_xml(Timestamp, utc, To, ""),
 				%% TODO: Delete the next line once XEP-0091 is Obsolete
 				jlib:timestamp_to_xml(Timestamp)]),
-<<<<<<< HEAD
-		    case privacy_check_packet(StateData, To, From, Packet, out) of
-=======
 		    case ejabberd_hooks:run_fold(
 			   privacy_check_packet, StateData#state.server,
 			   allow,
@@ -2002,7 +1995,6 @@
 			    StateData#state.privacy_list,
 			    {To, From, Packet1},
 			    out]) of
->>>>>>> 9f3cdad3
 			deny ->
 			    ok;
 			allow ->
@@ -2317,10 +2309,7 @@
 	    ?DEBUG("roster changed for ~p~n", [StateData#state.user]),
 	    From = StateData#state.jid,
 	    To = jlib:make_jid(IJID),
-<<<<<<< HEAD
-=======
 %	    To = IJID,
->>>>>>> 9f3cdad3
 	    Cond1 = (not StateData#state.pres_invis) and IsFrom
 		and (not OldIsFrom),
 	    Cond2 = (not IsFrom) and OldIsFrom
