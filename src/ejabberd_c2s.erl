%%%----------------------------------------------------------------------
%%% File    : ejabberd_c2s.erl
%%% Author  : Alexey Shchepin <alexey@process-one.net>
%%% Purpose : Serve C2S connection
%%% Created : 16 Nov 2002 by Alexey Shchepin <alexey@process-one.net>
%%%
%%%
%%% ejabberd, Copyright (C) 2002-2011   ProcessOne
%%%
%%% This program is free software; you can redistribute it and/or
%%% modify it under the terms of the GNU General Public License as
%%% published by the Free Software Foundation; either version 2 of the
%%% License, or (at your option) any later version.
%%%
%%% This program is distributed in the hope that it will be useful,
%%% but WITHOUT ANY WARRANTY; without even the implied warranty of
%%% MERCHANTABILITY or FITNESS FOR A PARTICULAR PURPOSE.  See the GNU
%%% General Public License for more details.
%%%
%%% You should have received a copy of the GNU General Public License
%%% along with this program; if not, write to the Free Software
%%% Foundation, Inc., 59 Temple Place, Suite 330, Boston, MA
%%% 02111-1307 USA
%%%
%%%----------------------------------------------------------------------

-module(ejabberd_c2s).
-author('alexey@process-one.net').
-update_info({update, 0}).

-define(GEN_FSM, p1_fsm).

-behaviour(?GEN_FSM).

%% External exports
-export([start/2,
	 stop/1,
	 start_link/3,
	 send_text/2,
	 send_element/2,
	 socket_type/0,
	 get_presence/1,
	 get_aux_field/2,
	 set_aux_field/3,
	 del_aux_field/2,
	 get_subscription/2,
	 broadcast/4,
	 get_subscribed/1]).

%% API:
-export([add_rosteritem/3, del_rosteritem/2]).

%% gen_fsm callbacks
-export([init/1,
	 wait_for_stream/2,
	 wait_for_auth/2,
	 wait_for_feature_request/2,
	 wait_for_bind/2,
	 wait_for_session/2,
	 wait_for_sasl_response/2,
	 session_established/2,
	 handle_event/3,
	 handle_sync_event/4,
	 code_change/4,
	 handle_info/3,
	 terminate/3,
	 print_state/1,
	 migrate/3
	]).

-include("ejabberd.hrl").
-include("jlib.hrl").
-include("mod_privacy.hrl").
-include("ejabberd_c2s.hrl").

%-define(DBGFSM, true).

-ifdef(DBGFSM).
-define(FSMOPTS, [{debug, [trace]}]).
-else.
-define(FSMOPTS, []).
-endif.

%% Module start with or without supervisor:
-ifdef(NO_TRANSIENT_SUPERVISORS).
-define(SUPERVISOR_START, ?GEN_FSM:start(ejabberd_c2s,
					 [SockData, Opts, FSMLimitOpts],
					 FSMLimitOpts ++ ?FSMOPTS)).
-else.
-define(SUPERVISOR_START, supervisor:start_child(ejabberd_c2s_sup,
						 [SockData, Opts, FSMLimitOpts])).
-endif.

%% This is the timeout to apply between event when starting a new
%% session:
-define(C2S_OPEN_TIMEOUT, 60000).
-define(C2S_HIBERNATE_TIMEOUT, 90000).

-define(STREAM_HEADER,
	"<?xml version='1.0'?>"
	"<stream:stream xmlns='jabber:client' "
	"xmlns:stream='http://etherx.jabber.org/streams' "
	"id='~s' from='~s'~s~s>"
       ).

-define(FLASH_STREAM_HEADER,
       "<?xml version='1.0'?>"
       "<flash:stream xmlns='jabber:client' "
       "xmlns:stream='http://etherx.jabber.org/streams' "
       "id='~s' from='~s'~s~s>"
       ).

-define(STREAM_TRAILER, "</stream:stream>").

-define(INVALID_NS_ERR, ?SERR_INVALID_NAMESPACE).
-define(INVALID_XML_ERR, ?SERR_XML_NOT_WELL_FORMED).
-define(HOST_UNKNOWN_ERR, ?SERR_HOST_UNKNOWN).
-define(POLICY_VIOLATION_ERR(Lang, Text),
	?SERRT_POLICY_VIOLATION(Lang, Text)).
-define(INVALID_FROM, ?SERR_INVALID_FROM).

-define(NS_P1_REBIND, "p1:rebind").
-define(NS_P1_PUSH, "p1:push").
-define(NS_P1_ACK, "p1:ack").
-define(NS_P1_PUSHED, "p1:pushed").
-define(NS_P1_ATTACHMENT, "http://process-one.net/attachement").

-define(C2S_P1_ACK_TIMEOUT, 10000).
-define(MAX_OOR_TIMEOUT, 1440). %% Max allowed session duration 24h (24*60)
-define(MAX_OOR_MESSAGES, 1000).

%%%----------------------------------------------------------------------
%%% API
%%%----------------------------------------------------------------------
start(StateName, #state{fsm_limit_opts = Opts} = State) ->
    start(StateName, State, Opts);
start(SockData, Opts) ->
    start(SockData, Opts, fsm_limit_opts(Opts)).

start(SockData, Opts, FSMLimitOpts) ->
    ?SUPERVISOR_START.

start_link(SockData, Opts, FSMLimitOpts) ->
    ?GEN_FSM:start_link(ejabberd_c2s, [SockData, Opts, FSMLimitOpts],
			FSMLimitOpts ++ ?FSMOPTS).

socket_type() ->
    xml_stream.

%% Return Username, Resource and presence information
get_presence(FsmRef) ->
    ?GEN_FSM:sync_send_all_state_event(FsmRef, {get_presence}, 1000).

add_rosteritem(FsmRef, IJID, ISubscription) ->
    ?GEN_FSM:send_all_state_event(FsmRef, {add_rosteritem, IJID, ISubscription}).

del_rosteritem(FsmRef, IJID) ->
    ?GEN_FSM:send_all_state_event(FsmRef, {del_rosteritem, IJID}).

get_aux_field(Key, #state{aux_fields = Opts}) ->
    case lists:keysearch(Key, 1, Opts) of
	{value, {_, Val}} ->
	    {ok, Val};
	_ ->
	    error
    end.

set_aux_field(Key, Val, #state{aux_fields = Opts} = State) ->
    Opts1 = lists:keydelete(Key, 1, Opts),
    State#state{aux_fields = [{Key, Val}|Opts1]}.

del_aux_field(Key, #state{aux_fields = Opts} = State) ->
    Opts1 = lists:keydelete(Key, 1, Opts),
    State#state{aux_fields = Opts1}.

get_subscription(From = #jid{}, StateData) ->
    get_subscription(jlib:jid_tolower(From), StateData);
get_subscription(LFrom, StateData) ->
    LBFrom = setelement(3, LFrom, ""),
    F = ?SETS:is_element(LFrom, StateData#state.pres_f) orelse
	?SETS:is_element(LBFrom, StateData#state.pres_f),
    T = ?SETS:is_element(LFrom, StateData#state.pres_t) orelse
	?SETS:is_element(LBFrom, StateData#state.pres_t),
    if F and T -> both;
       F -> from;
       T -> to;
       true -> none
    end.

broadcast(FsmRef, Type, From, Packet) ->
    FsmRef ! {broadcast, Type, From, Packet}.

stop(FsmRef) ->
    ?GEN_FSM:send_event(FsmRef, closed).

migrate(FsmRef, Node, After) ->
    erlang:send_after(After, FsmRef, {migrate, Node}).

%%%----------------------------------------------------------------------
%%% Callback functions from gen_fsm
%%%----------------------------------------------------------------------

%%----------------------------------------------------------------------
%% Func: init/1
%% Returns: {ok, StateName, StateData}          |
%%          {ok, StateName, StateData, Timeout} |
%%          ignore                              |
%%          {stop, StopReason}
%%----------------------------------------------------------------------
init([{SockMod, Socket}, Opts, FSMLimitOpts]) ->
    Access = case lists:keysearch(access, 1, Opts) of
		 {value, {_, A}} -> A;
		 _ -> all
	     end,
    Shaper = case lists:keysearch(shaper, 1, Opts) of
		 {value, {_, S}} -> S;
		 _ -> none
	     end,
    XMLSocket =
	case lists:keysearch(xml_socket, 1, Opts) of
	    {value, {_, XS}} -> XS;
	    _ -> false
	end,
    Zlib = lists:member(zlib, Opts),
    StartTLS = lists:member(starttls, Opts),
    StartTLSRequired = lists:member(starttls_required, Opts),
    TLSEnabled = lists:member(tls, Opts),
    TLS = StartTLS orelse StartTLSRequired orelse TLSEnabled,
    TLSOpts1 =
	lists:filter(fun({certfile, _}) -> true;
			(_) -> false
		     end, Opts),
    TLSOpts = [verify_none | TLSOpts1],
    Redirect = case lists:keysearch(redirect, 1, Opts) of
                   {value, {_, true}} ->
                       true;
                   _ ->
                       false
               end,
    IP = case lists:keysearch(frontend_ip, 1, Opts) of
	     {value, {_, IP1}} ->
		 IP1;
	     _ ->
		 peerip(SockMod, Socket)
	 end,
    %% Check if IP is blacklisted:
    case is_ip_blacklisted(IP) of
	true ->
	    ?INFO_MSG("Connection attempt from blacklisted IP: ~s (~w)",
		      [jlib:ip_to_list(IP), IP]),
	    {stop, normal};
	false ->
	    Socket1 =
		if
		    TLSEnabled andalso SockMod /= ejabberd_frontend_socket ->
			SockMod:starttls(Socket, TLSOpts);
		    true ->
			Socket
		end,
	    SocketMonitor = SockMod:monitor(Socket1),
	    StateData = #state{socket         = Socket1,
			       sockmod        = SockMod,
			       socket_monitor = SocketMonitor,
			       xml_socket     = XMLSocket,
			       zlib           = Zlib,
			       tls            = TLS,
			       tls_required   = StartTLSRequired,
			       tls_enabled    = TLSEnabled,
			       tls_options    = TLSOpts,
			       streamid       = new_id(),
			       access         = Access,
			       shaper         = Shaper,
			       ip             = IP,
                               redirect       = Redirect,
			       fsm_limit_opts = FSMLimitOpts},
	    {ok, wait_for_stream, StateData, ?C2S_OPEN_TIMEOUT}
    end;
init([StateName, StateData, _FSMLimitOpts]) ->
    MRef = (StateData#state.sockmod):monitor(StateData#state.socket),
    if StateName == session_established ->
	    Conn = get_conn_type(StateData),
	    Info = [{ip, StateData#state.ip}, {conn, Conn},
		    {auth_module, StateData#state.auth_module}],
	    {Time, _} = StateData#state.sid,
	    SID = {Time, self()},
	    Priority = case StateData#state.pres_last of
			   undefined ->
			       undefined;
			   El ->
			       get_priority_from_presence(El)
		       end,
	    ejabberd_sm:drop_session(StateData#state.sid),
	    ejabberd_sm:open_session(
	      SID,
	      StateData#state.user,
	      StateData#state.server,
	      StateData#state.resource,
	      Priority,
	      Info),
	    %%ejabberd_sm:drop_session(StateData#state.sid),
	    NewStateData = StateData#state{sid = SID, socket_monitor = MRef},
            StateData2 = change_reception(NewStateData, true),
            StateData3 = start_keepalive_timer(StateData2),
	    {ok, StateName, StateData3};
       true ->
	    {ok, StateName, StateData#state{socket_monitor = MRef}}
    end.

%% Return list of all available resources of contacts,
get_subscribed(FsmRef) ->
    ?GEN_FSM:sync_send_all_state_event(FsmRef, get_subscribed, 1000).

%%----------------------------------------------------------------------
%% Func: StateName/2
%% Returns: {next_state, NextStateName, NextStateData}          |
%%          {next_state, NextStateName, NextStateData, Timeout} |
%%          {stop, Reason, NewStateData}
%%----------------------------------------------------------------------

wait_for_stream({xmlstreamstart, Name, Attrs}, StateData) ->
    DefaultLang = case ?MYLANG of
		      undefined ->
			  "en";
		      DL ->
			  DL
		  end,

    case {xml:get_attr_s("xmlns:stream", Attrs),
	  xml:get_attr_s("xmlns:flash", Attrs),
	  ?FLASH_HACK,
	  StateData#state.flash_connection} of
	{_, ?NS_FLASH_STREAM, true, false} ->
	    %% Flash client connecting - attention!
	    %% Some of them don't provide an xmlns:stream attribute -
	    %% compensate for that.
	    wait_for_stream({xmlstreamstart, Name, [{"xmlns:stream", ?NS_STREAM}|Attrs]},
			    StateData#state{flash_connection = true});
	{?NS_STREAM, _, _, _} ->
	    Server = jlib:nameprep(xml:get_attr_s("to", Attrs)),
	    case lists:member(Server, ?MYHOSTS) of
		true ->
		    Lang = case xml:get_attr_s("xml:lang", Attrs) of
			       Lang1 when length(Lang1) =< 35 ->
				   %% As stated in BCP47, 4.4.1:
				   %% Protocols or specifications that
				   %% specify limited buffer sizes for
				   %% language tags MUST allow for
				   %% language tags of at least 35 characters.
				   Lang1;
			       _ ->
				   %% Do not store long language tag to
				   %% avoid possible DoS/flood attacks
				   ""
			   end,
		    change_shaper(StateData, jlib:make_jid("", Server, "")),
		    case xml:get_attr_s("version", Attrs) of
			"1.0" ->
			    send_header(StateData, Server, "1.0", DefaultLang),
			    case StateData#state.authenticated of
				false ->
				    SASLState =
					cyrsasl:server_new(
					  "jabber", Server, "", [],
					  fun(U) ->
						  ejabberd_auth:get_password_with_authmodule(
						    U, Server)
					  end,
					  fun(U, P) ->
						  ejabberd_auth:check_password_with_authmodule(
						    U, Server, P)
					  end,
					  fun(U, P, D, DG) ->
						  ejabberd_auth:check_password_with_authmodule(
						    U, Server, P, D, DG)
					  end),
				    Mechs = lists:map(
					      fun(S) ->
						      {xmlelement, "mechanism", [],
						       [{xmlcdata, S}]}
					      end, cyrsasl:listmech(Server)),
				    SockMod =
					(StateData#state.sockmod):get_sockmod(
					  StateData#state.socket),
				    Zlib = StateData#state.zlib,
				    CompressFeature =
					case Zlib andalso
					    ((SockMod == gen_tcp) orelse
					     (SockMod == tls)) of
					    true ->
						[{xmlelement, "compression",
						  [{"xmlns", ?NS_FEATURE_COMPRESS}],
						  [{xmlelement, "method",
						    [], [{xmlcdata, "zlib"}]}]}];
					    _ ->
						[]
					end,
				    TLS = StateData#state.tls,
				    TLSEnabled = StateData#state.tls_enabled,
				    TLSRequired = StateData#state.tls_required,
				    TLSFeature =
					case (TLS == true) andalso
					    (TLSEnabled == false) andalso
					    (SockMod == gen_tcp) of
					    true ->
						case TLSRequired of
						    true ->
							[{xmlelement, "starttls",
							  [{"xmlns", ?NS_TLS}],
							  [{xmlelement, "required",
							    [], []}]}];
						    _ ->
							[{xmlelement, "starttls",
							  [{"xmlns", ?NS_TLS}], []}]
						end;
					    false ->
						[]
					end,
				    P1PushFeature =
					[{xmlelement, "push",
					  [{"xmlns", ?NS_P1_PUSH}], []}],
				    P1RebindFeature =
					[{xmlelement, "rebind",
					  [{"xmlns", ?NS_P1_REBIND}], []}],
				    P1AckFeature =
					[{xmlelement, "ack",
					  [{"xmlns", ?NS_P1_ACK}], []}],
				    send_element(StateData,
						 {xmlelement, "stream:features", [],
						  TLSFeature ++
						  CompressFeature ++
						  P1PushFeature ++
						  P1RebindFeature ++
						  P1AckFeature ++
						  [{xmlelement, "mechanisms",
						    [{"xmlns", ?NS_SASL}],
						    Mechs}] ++
						  ejabberd_hooks:run_fold(
						    c2s_stream_features,
						    Server,
						    [], [Server])}),
				    fsm_next_state(wait_for_feature_request,
					       StateData#state{
						 server = Server,
						 sasl_state = SASLState,
						 lang = Lang});
				_ ->
				    case StateData#state.resource of
					"" ->
					    RosterVersioningFeature =
						ejabberd_hooks:run_fold(
						  roster_get_versioning_feature,
						  Server, [], [Server]),
				            StreamFeatures =
						[{xmlelement, "push",
						  [{"xmlns", ?NS_P1_PUSH}], []},
						 {xmlelement, "bind",
						  [{"xmlns", ?NS_BIND}], []},
						 {xmlelement, "session",
						  [{"xmlns", ?NS_SESSION}], []}]
						++ RosterVersioningFeature
						++ ejabberd_hooks:run_fold(
						     c2s_stream_features,
						     Server,
						     [], [Server]),
					    send_element(
					      StateData,
					      {xmlelement, "stream:features", [],
					       StreamFeatures}),
					    fsm_next_state(wait_for_bind,
						       StateData#state{
							 server = Server,
							 lang = Lang});
					_ ->
					    send_element(
					      StateData,
					      {xmlelement, "stream:features", [], []}),
					    fsm_next_state(wait_for_session,
						       StateData#state{
							 server = Server,
							 lang = Lang})
				    end
			    end;
			_ ->
			    send_header(StateData, Server, "", DefaultLang),
			    if
				(not StateData#state.tls_enabled) and
				StateData#state.tls_required ->
				    send_element(
				      StateData,
				      ?POLICY_VIOLATION_ERR(
					 Lang,
					 "Use of STARTTLS required")),
				    send_trailer(StateData),
				    {stop, normal, StateData};
				true ->
				    fsm_next_state(wait_for_auth,
						   StateData#state{
						     server = Server,
						     lang = Lang})
			    end
		    end;
		_ ->
		    send_header(StateData, ?MYNAME, "", DefaultLang),
		    send_element(StateData, ?HOST_UNKNOWN_ERR),
		    send_trailer(StateData),
		    {stop, normal, StateData}
	    end;
        _ ->
	    case Name of
		"policy-file-request" ->
		    send_text(StateData, flash_policy_string()),
		    {stop, normal, StateData};
		_ ->
		    send_header(StateData, ?MYNAME, "", DefaultLang),
		    send_element(StateData, ?INVALID_NS_ERR),
		    send_trailer(StateData),
		    {stop, normal, StateData}
	    end
    end;

wait_for_stream(timeout, StateData) ->
    {stop, normal, StateData};

wait_for_stream({xmlstreamelement, _}, StateData) ->
    send_element(StateData, ?INVALID_XML_ERR),
    send_trailer(StateData),
    {stop, normal, StateData};

wait_for_stream({xmlstreamend, _}, StateData) ->
    send_element(StateData, ?INVALID_XML_ERR),
    send_trailer(StateData),
    {stop, normal, StateData};

wait_for_stream({xmlstreamerror, _}, StateData) ->
    send_header(StateData, ?MYNAME, "1.0", ""),
    send_element(StateData, ?INVALID_XML_ERR),
    send_trailer(StateData),
    {stop, normal, StateData};

wait_for_stream(closed, StateData) ->
    {stop, normal, StateData}.


wait_for_auth({xmlstreamelement, El}, StateData) ->
    case is_auth_packet(El) of
	{auth, _ID, get, {U, _, _, _}} ->
	    {xmlelement, Name, Attrs, _Els} = jlib:make_result_iq_reply(El),
	    case U of
		"" ->
		    UCdata = [];
		_ ->
		    UCdata = [{xmlcdata, U}]
	    end,
	    Res = case ejabberd_auth:plain_password_required(
			 StateData#state.server) of
		      false ->
			  {xmlelement, Name, Attrs,
			   [{xmlelement, "query", [{"xmlns", ?NS_AUTH}],
			     [{xmlelement, "username", [], UCdata},
			      {xmlelement, "password", [], []},
			      {xmlelement, "digest", [], []},
			      {xmlelement, "resource", [], []}
			     ]}]};
		      true ->
			  {xmlelement, Name, Attrs,
			   [{xmlelement, "query", [{"xmlns", ?NS_AUTH}],
			     [{xmlelement, "username", [], UCdata},
			      {xmlelement, "password", [], []},
			      {xmlelement, "resource", [], []}
			     ]}]}
		  end,
	    send_element(StateData, Res),
	    fsm_next_state(wait_for_auth, StateData);
	{auth, _ID, set, {_U, _P, _D, ""}} ->
	    Err = jlib:make_error_reply(
		    El,
		    ?ERR_AUTH_NO_RESOURCE_PROVIDED(StateData#state.lang)),
	    send_element(StateData, Err),
	    fsm_next_state(wait_for_auth, StateData);
	{auth, _ID, set, {U, P, D, R}} ->
	    JID = jlib:make_jid(U, StateData#state.server, R),
	    case (JID /= error) andalso
		(acl:match_rule(StateData#state.server,
				StateData#state.access, JID) == allow) of
		true ->
                    DGen = fun(PW) ->
                             sha:sha(StateData#state.streamid ++ PW) end,
		    case ejabberd_auth:check_password_with_authmodule(
			   U, StateData#state.server, P, D, DGen) of
			{true, AuthModule} ->
			    ?INFO_MSG(
			       "(~w) Accepted legacy authentication for ~s by ~p",
			       [StateData#state.socket,
				jlib:jid_to_string(JID), AuthModule]),
                            case need_redirect(StateData#state{user = U}) of
                                {true, Host} ->
                                    ?INFO_MSG("(~w) Redirecting ~s to ~s",
                                              [StateData#state.socket,
                                               jlib:jid_to_string(JID), Host]),
                                    send_element(StateData, ?SERR_SEE_OTHER_HOST(Host)),
                                    send_trailer(StateData),
                                    {stop, normal, StateData};
                                false ->
                                    SID = {now(), self()},
                                    Conn = get_conn_type(StateData),
                                    Res1 = jlib:make_result_iq_reply(El),
                                    Res = setelement(4, Res1, []),
                                    send_element(StateData, Res),
                                    change_shaper(StateData, JID),
                                    {Fs, Ts} = ejabberd_hooks:run_fold(
                                                 roster_get_subscription_lists,
                                                 StateData#state.server,
                                                 {[], []},
                                                 [U, StateData#state.server]),
                                    LJID = jlib:jid_tolower(
                                             jlib:jid_remove_resource(JID)),
                                    Fs1 = [LJID | Fs],
                                    Ts1 = [LJID | Ts],
                                    PrivList =
                                        ejabberd_hooks:run_fold(
                                          privacy_get_user_list,
                                          StateData#state.server,
                                          #userlist{},
                                          [U, StateData#state.server]),
                                    NewStateData =
                                        StateData#state{
                                          user = U,
                                          resource = R,
                                          jid = JID,
                                          sid = SID,
                                          conn = Conn,
                                          auth_module = AuthModule,
                                          pres_f = ?SETS:from_list(Fs1),
                                          pres_t = ?SETS:from_list(Ts1),
                                          privacy_list = PrivList},
                                    DebugFlag = ejabberd_hooks:run_fold(
                                                  c2s_debug_start_hook,
                                                  NewStateData#state.server,
                                                  false,
                                                  [self(), NewStateData]),
                                    maybe_migrate(session_established,
                                                  NewStateData#state{debug=DebugFlag})
                            end;
			_ ->
			    ?INFO_MSG(
			       "(~w) Failed legacy authentication for ~s",
			       [StateData#state.socket,
				jlib:jid_to_string(JID)]),
			    Err = jlib:make_error_reply(
				    El, ?ERR_NOT_AUTHORIZED),
			    send_element(StateData, Err),
			    fsm_next_state(wait_for_auth, StateData)
		    end;
		_ ->
		    if
			JID == error ->
			    ?INFO_MSG(
			       "(~w) Forbidden legacy authentication for "
			       "username '~s' with resource '~s'",
			       [StateData#state.socket, U, R]),
			    Err = jlib:make_error_reply(El, ?ERR_JID_MALFORMED),
			    send_element(StateData, Err),
			    fsm_next_state(wait_for_auth, StateData);
			true ->
			    ?INFO_MSG(
			       "(~w) Forbidden legacy authentication for ~s",
			       [StateData#state.socket,
				jlib:jid_to_string(JID)]),
			    Err = jlib:make_error_reply(El, ?ERR_NOT_ALLOWED),
			    send_element(StateData, Err),
			    fsm_next_state(wait_for_auth, StateData)
		    end
	    end;
	_ ->
	    {xmlelement, Name, Attrs, _Els} = El,
	    case {xml:get_attr_s("xmlns", Attrs), Name} of
		{?NS_P1_REBIND, "rebind"} ->
		    SJID = xml:get_path_s(El, [{elem, "jid"}, cdata]),
		    SID = xml:get_path_s(El, [{elem, "sid"}, cdata]),
		    case jlib:string_to_jid(SJID) of
			error ->
			    send_element(StateData,
					 {xmlelement, "failure",
					  [{"xmlns", ?NS_P1_REBIND}],
					  [{xmlcdata, "Invalid JID"}]}),
			    fsm_next_state(wait_for_auth,
					   StateData);
			JID ->
			    case rebind(StateData, JID, SID) of
				{next_state, wait_for_feature_request,
				 NewStateData, Timeout} ->
				    {next_state, wait_for_auth,
				     NewStateData, Timeout};
				Res ->
				    Res
			    end
		    end;
		_ ->
		    process_unauthenticated_stanza(StateData, El),
		    fsm_next_state(wait_for_auth, StateData)
	    end
    end;

wait_for_auth(timeout, StateData) ->
    {stop, normal, StateData};

wait_for_auth({xmlstreamend, _Name}, StateData) ->
    send_trailer(StateData),
    {stop, normal, StateData};

wait_for_auth({xmlstreamerror, _}, StateData) ->
    send_element(StateData, ?INVALID_XML_ERR),
    send_trailer(StateData),
    {stop, normal, StateData};

wait_for_auth(closed, StateData) ->
    {stop, normal, StateData}.


wait_for_feature_request({xmlstreamelement, El}, StateData) ->
    {xmlelement, Name, Attrs, Els} = El,
    Zlib = StateData#state.zlib,
    TLS = StateData#state.tls,
    TLSEnabled = StateData#state.tls_enabled,
    TLSRequired = StateData#state.tls_required,
    SockMod = (StateData#state.sockmod):get_sockmod(StateData#state.socket),
    case {xml:get_attr_s("xmlns", Attrs), Name} of
	{?NS_SASL, "auth"} when not ((SockMod == gen_tcp) and TLSRequired) ->
	    Mech = xml:get_attr_s("mechanism", Attrs),
	    ClientIn = jlib:decode_base64(xml:get_cdata(Els)),
	    case cyrsasl:server_start(StateData#state.sasl_state,
				      Mech,
				      ClientIn) of
		{ok, Props} ->
                    catch (StateData#state.sockmod):reset_stream(
                            StateData#state.socket),
                    U = xml:get_attr_s(username, Props),
                    AuthModule = xml:get_attr_s(auth_module, Props),
                    ?INFO_MSG("(~w) Accepted authentication for ~s by ~p",
                              [StateData#state.socket, U, AuthModule]),
                    case need_redirect(StateData#state{user = U}) of
                        {true, Host} ->
                            ?INFO_MSG("(~w) Redirecting ~s to ~s",
                                      [StateData#state.socket, U, Host]),
                            send_element(StateData, ?SERR_SEE_OTHER_HOST(Host)),
                            send_trailer(StateData),
                            {stop, normal, StateData};
                        false ->
                            send_element(StateData,
                                         {xmlelement, "success",
                                          [{"xmlns", ?NS_SASL}], []}),
                            fsm_next_state(wait_for_stream,
                                           StateData#state{
                                             streamid = new_id(),
                                             authenticated = true,
                                             auth_module = AuthModule,
                                             user = U })
                    end;
		{continue, ServerOut, NewSASLState} ->
		    send_element(StateData,
				 {xmlelement, "challenge",
				  [{"xmlns", ?NS_SASL}],
				  [{xmlcdata,
				    jlib:encode_base64(ServerOut)}]}),
		    fsm_next_state(wait_for_sasl_response,
				   StateData#state{
				     sasl_state = NewSASLState});
		{error, Error, Username} ->
		    ?INFO_MSG(
		       "(~w) Failed authentication for ~s@~s",
		       [StateData#state.socket,
			Username, StateData#state.server]),
		    send_element(StateData,
				 {xmlelement, "failure",
				  [{"xmlns", ?NS_SASL}],
				  [{xmlelement, Error, [], []}]}),
		    {next_state, wait_for_feature_request, StateData,
		     ?C2S_OPEN_TIMEOUT};
		{error, Error} ->
		    send_element(StateData,
				 {xmlelement, "failure",
				  [{"xmlns", ?NS_SASL}],
				  [{xmlelement, Error, [], []}]}),
		    fsm_next_state(wait_for_feature_request, StateData)
	    end;
	{?NS_TLS, "starttls"} when TLS == true,
				   TLSEnabled == false,
				   SockMod == gen_tcp ->
	    TLSOpts = case ejabberd_config:get_local_option(
			     {domain_certfile, StateData#state.server}) of
			  undefined ->
			      StateData#state.tls_options;
			  CertFile ->
			      [{certfile, CertFile} |
			       lists:keydelete(
				 certfile, 1, StateData#state.tls_options)]
		      end,
	    Socket = StateData#state.socket,
	    TLSSocket = (StateData#state.sockmod):starttls(
			  Socket, TLSOpts,
			  xml:element_to_binary(
			    {xmlelement, "proceed", [{"xmlns", ?NS_TLS}], []})),
	    fsm_next_state(wait_for_stream,
			   StateData#state{socket = TLSSocket,
					   streamid = new_id(),
					   tls_enabled = true
					  });
	{?NS_COMPRESS, "compress"} when Zlib == true,
					((SockMod == gen_tcp) or
					 (SockMod == tls)) ->
	    case xml:get_subtag(El, "method") of
		false ->
		    send_element(StateData,
				 {xmlelement, "failure",
				  [{"xmlns", ?NS_COMPRESS}],
				  [{xmlelement, "setup-failed", [], []}]}),
		    fsm_next_state(wait_for_feature_request, StateData);
		Method ->
		    case xml:get_tag_cdata(Method) of
			"zlib" ->
			    Socket = StateData#state.socket,
			    ZlibSocket = (StateData#state.sockmod):compress(
					   Socket,
					   xml:element_to_binary(
					     {xmlelement, "compressed",
					      [{"xmlns", ?NS_COMPRESS}], []})),
			    fsm_next_state(wait_for_stream,
			     StateData#state{socket = ZlibSocket,
					     streamid = new_id()
					    });
			_ ->
			    send_element(StateData,
					 {xmlelement, "failure",
					  [{"xmlns", ?NS_COMPRESS}],
					  [{xmlelement, "unsupported-method",
					    [], []}]}),
			    fsm_next_state(wait_for_feature_request,
					   StateData)
		    end
	    end;
	{?NS_P1_REBIND, "rebind"} ->
	    SJID = xml:get_path_s(El, [{elem, "jid"}, cdata]),
	    SID = xml:get_path_s(El, [{elem, "sid"}, cdata]),
	    case jlib:string_to_jid(SJID) of
		error ->
		    send_element(StateData,
				 {xmlelement, "failure",
				  [{"xmlns", ?NS_P1_REBIND}],
				  [{xmlcdata, "Invalid JID"}]}),
		    fsm_next_state(wait_for_feature_request,
				   StateData);
		JID ->
		    rebind(StateData, JID, SID)
	    end;
	{?NS_P1_ACK, "ack"} ->
	    fsm_next_state(wait_for_feature_request,
			   StateData#state{ack_enabled = true});
	_ ->
	    if
		(SockMod == gen_tcp) and TLSRequired ->
		    Lang = StateData#state.lang,
		    send_element(StateData, ?POLICY_VIOLATION_ERR(
					       Lang,
					       "Use of STARTTLS required")),
		    send_trailer(StateData),
		    {stop, normal, StateData};
		true ->
		    process_unauthenticated_stanza(StateData, El),
		    fsm_next_state(wait_for_feature_request, StateData)
	    end
    end;

wait_for_feature_request(timeout, StateData) ->
    {stop, normal, StateData};

wait_for_feature_request({xmlstreamend, _Name}, StateData) ->
    send_trailer(StateData),
    {stop, normal, StateData};

wait_for_feature_request({xmlstreamerror, _}, StateData) ->
    send_element(StateData, ?INVALID_XML_ERR),
    send_trailer(StateData),
    {stop, normal, StateData};

wait_for_feature_request(closed, StateData) ->
    {stop, normal, StateData}.


wait_for_sasl_response({xmlstreamelement, El}, StateData) ->
    {xmlelement, Name, Attrs, Els} = El,
    case {xml:get_attr_s("xmlns", Attrs), Name} of
	{?NS_SASL, "response"} ->
	    ClientIn = jlib:decode_base64(xml:get_cdata(Els)),
	    case cyrsasl:server_step(StateData#state.sasl_state,
				     ClientIn) of
		{ok, Props} ->
		    catch (StateData#state.sockmod):reset_stream(
                            StateData#state.socket),
		    U = xml:get_attr_s(username, Props),
		    AuthModule = xml:get_attr_s(auth_module, Props),
		    ?INFO_MSG("(~w) Accepted authentication for ~s by ~p",
			      [StateData#state.socket, U, AuthModule]),
                    case need_redirect(StateData#state{user = U}) of
                        {true, Host} ->
                            ?INFO_MSG("(~w) Redirecting ~s to ~s",
                                      [StateData#state.socket, U, Host]),
                            send_element(StateData, ?SERR_SEE_OTHER_HOST(Host)),
                            send_trailer(StateData),
                            {stop, normal, StateData};
                        false ->
                            send_element(StateData,
                                         {xmlelement, "success",
                                          [{"xmlns", ?NS_SASL}], []}),
                            fsm_next_state(wait_for_stream,
                                           StateData#state{
                                             streamid = new_id(),
                                             authenticated = true,
                                             auth_module = AuthModule,
                                             user = U})
                    end;
		{continue, ServerOut, NewSASLState} ->
		    send_element(StateData,
				 {xmlelement, "challenge",
				  [{"xmlns", ?NS_SASL}],
				  [{xmlcdata,
				    jlib:encode_base64(ServerOut)}]}),
		    fsm_next_state(wait_for_sasl_response,
		     StateData#state{sasl_state = NewSASLState});
		{error, Error, Username} ->
		    ?INFO_MSG(
		       "(~w) Failed authentication for ~s@~s",
		       [StateData#state.socket,
			Username, StateData#state.server]),
		    send_element(StateData,
				 {xmlelement, "failure",
				  [{"xmlns", ?NS_SASL}],
				  [{xmlelement, Error, [], []}]}),
		    fsm_next_state(wait_for_feature_request, StateData);
		{error, Error} ->
		    send_element(StateData,
				 {xmlelement, "failure",
				  [{"xmlns", ?NS_SASL}],
				  [{xmlelement, Error, [], []}]}),
		    fsm_next_state(wait_for_feature_request, StateData)
	    end;
	_ ->
	    process_unauthenticated_stanza(StateData, El),
	    fsm_next_state(wait_for_feature_request, StateData)
    end;

wait_for_sasl_response(timeout, StateData) ->
    {stop, normal, StateData};

wait_for_sasl_response({xmlstreamend, _Name}, StateData) ->
    send_trailer(StateData),
    {stop, normal, StateData};

wait_for_sasl_response({xmlstreamerror, _}, StateData) ->
    send_element(StateData, ?INVALID_XML_ERR),
    send_trailer(StateData),
    {stop, normal, StateData};

wait_for_sasl_response(closed, StateData) ->
    {stop, normal, StateData}.



wait_for_bind({xmlstreamelement, El}, StateData) ->
    case jlib:iq_query_info(El) of
	#iq{type = set, xmlns = ?NS_BIND, sub_el = SubEl} = IQ ->
	    U = StateData#state.user,
	    R1 = xml:get_path_s(SubEl, [{elem, "resource"}, cdata]),
	    R = case jlib:resourceprep(R1) of
		    error -> error;
		    "" ->
			lists:concat(
			  [randoms:get_string() | tuple_to_list(now())]);
		    Resource -> Resource
		end,
	    case R of
		error ->
		    Err = jlib:make_error_reply(El, ?ERR_BAD_REQUEST),
		    send_element(StateData, Err),
		    fsm_next_state(wait_for_bind, StateData);
		_ ->
		    JID = jlib:make_jid(U, StateData#state.server, R),
		    %%Server = StateData#state.server,
		    %%RosterVersioningFeature =
		    %%	ejabberd_hooks:run_fold(
		    %%  roster_get_versioning_feature, Server, [], [Server]),
	            %%StreamFeatures = [{xmlelement, "session",
		    %%		       [{"xmlns", ?NS_SESSION}], []} |
		    %%		      RosterVersioningFeature],
		    %%send_element(StateData, {xmlelement, "stream:features",
		    %%			     [], StreamFeatures}),
		    Res = IQ#iq{type = result,
				sub_el = [{xmlelement, "bind",
					   [{"xmlns", ?NS_BIND}],
					   [{xmlelement, "jid", [],
					     [{xmlcdata,
					       jlib:jid_to_string(JID)}]}]}]},
		    send_element(StateData, jlib:iq_to_xml(Res)),
		    fsm_next_state(wait_for_session,
				   StateData#state{resource = R, jid = JID})
	    end;
	_ ->
	    fsm_next_state(wait_for_bind, StateData)
    end;

wait_for_bind(timeout, StateData) ->
    {stop, normal, StateData};

wait_for_bind({xmlstreamend, _Name}, StateData) ->
    send_trailer(StateData),
    {stop, normal, StateData};

wait_for_bind({xmlstreamerror, _}, StateData) ->
    send_element(StateData, ?INVALID_XML_ERR),
    send_trailer(StateData),
    {stop, normal, StateData};

wait_for_bind(closed, StateData) ->
    {stop, normal, StateData}.



wait_for_session({xmlstreamelement, El}, StateData) ->
    case jlib:iq_query_info(El) of
	#iq{type = set, xmlns = ?NS_SESSION} ->
	    U = StateData#state.user,
	    %%R = StateData#state.resource,
	    JID = StateData#state.jid,
	    case acl:match_rule(StateData#state.server,
				StateData#state.access, JID) of
		allow ->
		    ?INFO_MSG("(~w) Opened session for ~s",
			      [StateData#state.socket,
			       jlib:jid_to_string(JID)]),
		    Res = jlib:make_result_iq_reply(El),
		    send_element(StateData, Res),
		    change_shaper(StateData, JID),
		    {Fs, Ts} = ejabberd_hooks:run_fold(
				 roster_get_subscription_lists,
				 StateData#state.server,
				 {[], []},
				 [U, StateData#state.server]),
		    LJID = jlib:jid_tolower(jlib:jid_remove_resource(JID)),
		    Fs1 = [LJID | Fs],
		    Ts1 = [LJID | Ts],
		    PrivList =
			ejabberd_hooks:run_fold(
			  privacy_get_user_list, StateData#state.server,
			  #userlist{},
			  [U, StateData#state.server]),
		    SID = {now(), self()},
		    Conn = get_conn_type(StateData),
		    %% Info = [{ip, StateData#state.ip}, {conn, Conn},
		    %% 	    {auth_module, StateData#state.auth_module}],
		    %% ejabberd_sm:open_session(
		    %%   SID, U, StateData#state.server, R, Info),
                    NewStateData =
                        StateData#state{
				     sid = SID,
				     conn = Conn,
				     pres_f = ?SETS:from_list(Fs1),
				     pres_t = ?SETS:from_list(Ts1),
				     privacy_list = PrivList},
		    DebugFlag = ejabberd_hooks:run_fold(c2s_debug_start_hook,
							NewStateData#state.server,
							false,
							[self(), NewStateData]),
		    maybe_migrate(session_established, NewStateData#state{debug=DebugFlag});
		_ ->
		    ejabberd_hooks:run(forbidden_session_hook,
				       StateData#state.server, [JID]),
		    ?INFO_MSG("(~w) Forbidden session for ~s",
			      [StateData#state.socket,
			       jlib:jid_to_string(JID)]),
		    Err = jlib:make_error_reply(El, ?ERR_NOT_ALLOWED),
		    send_element(StateData, Err),
		    fsm_next_state(wait_for_session, StateData)
	    end;
	_ ->
	    fsm_next_state(wait_for_session, StateData)
    end;

wait_for_session(timeout, StateData) ->
    {stop, normal, StateData};

wait_for_session({xmlstreamend, _Name}, StateData) ->
    send_trailer(StateData),
    {stop, normal, StateData};

wait_for_session({xmlstreamerror, _}, StateData) ->
    send_element(StateData, ?INVALID_XML_ERR),
    send_trailer(StateData),
    {stop, normal, StateData};

wait_for_session(closed, StateData) ->
    {stop, normal, StateData}.


session_established({xmlstreamelement, El}, StateData) ->
    FromJID = StateData#state.jid,
    % Check 'from' attribute in stanza RFC 3920 Section 9.1.2
    case check_from(El, FromJID) of
	'invalid-from' ->
	    send_element(StateData, ?INVALID_FROM),
	    send_trailer(StateData),
	    {stop, normal, StateData};
	_NewEl ->
	    NSD1 = change_reception(StateData, true),
	    NSD2 = start_keepalive_timer(NSD1),
	    session_established2(El, NSD2)
    end;

%% We hibernate the process to reduce memory consumption after a
%% configurable activity timeout
session_established(timeout, StateData) ->
    %% TODO: Options must be stored in state:
    Options = [],
    proc_lib:hibernate(?GEN_FSM, enter_loop,
		       [?MODULE, Options, session_established, StateData]),
    fsm_next_state(session_established, StateData);

session_established({xmlstreamend, _Name}, StateData) ->
    send_trailer(StateData),
    {stop, normal, StateData};

session_established({xmlstreamerror, "XML stanza is too big" = E}, StateData) ->
    send_element(StateData, ?POLICY_VIOLATION_ERR(StateData#state.lang, E)),
    send_trailer(StateData),
    {stop, normal, StateData};

session_established({xmlstreamerror, _}, StateData) ->
    send_element(StateData, ?INVALID_XML_ERR),
    send_trailer(StateData),
    {stop, normal, StateData};

session_established(closed, StateData) ->
    if
	not StateData#state.reception ->
	    fsm_next_state(session_established, StateData);
	(StateData#state.keepalive_timer /= undefined) ->
	    NewState1 = change_reception(StateData, false),
	    NewState = start_keepalive_timer(NewState1),
	    fsm_next_state(session_established, NewState);
	true ->
	    {stop, normal, StateData}
    end.

%% Process packets sent by user (coming from user on c2s XMPP
%% connection)
session_established2(El, StateData) ->
    {xmlelement, Name, Attrs, _Els} = El,
    User = StateData#state.user,
    Server = StateData#state.server,
    FromJID = StateData#state.jid,
    To = xml:get_attr_s("to", Attrs),
    ToJID = case To of
		"" ->
		    jlib:make_jid(User, Server, "");
		_ ->
		    jlib:string_to_jid(To)
	    end,
    NewEl1 = jlib:remove_attr("xmlns", El),
    NewEl = case xml:get_attr_s("xml:lang", Attrs) of
		"" ->
		    case StateData#state.lang of
			"" -> NewEl1;
			Lang ->
			    xml:replace_tag_attr("xml:lang", Lang, NewEl1)
		    end;
		_ ->
		    NewEl1
	    end,
    NewState =
	case ToJID of
	    error ->
		case xml:get_attr_s("type", Attrs) of
		    "error" -> StateData;
		    "result" -> StateData;
		    _ ->
			Err = jlib:make_error_reply(NewEl, ?ERR_JID_MALFORMED),
			send_element(StateData, Err),
			StateData
		end;
	    _ ->
		case Name of
		    "presence" ->
			PresenceEl = ejabberd_hooks:run_fold(
				       c2s_update_presence,
				       Server,
				       NewEl,
				       [User, Server]),
			ejabberd_hooks:run(
			  user_send_packet,
			  Server,
			  [StateData#state.debug, FromJID, ToJID, PresenceEl]),
			case ToJID of
			    #jid{user = User,
				 server = Server,
				 resource = ""} ->
				?DEBUG("presence_update(~p,~n\t~p,~n\t~p)",
				       [FromJID, PresenceEl, StateData]),
				presence_update(FromJID, PresenceEl,
						StateData);
			    _ ->
				presence_track(FromJID, ToJID, PresenceEl,
					       StateData)
			end;
		    "iq" ->
			case jlib:iq_query_info(NewEl) of
<<<<<<< HEAD
			    #iq{xmlns = ?NS_PRIVACY} = IQ ->
				ejabberd_hooks:run(
				  user_send_packet,
				  Server,
				  [StateData#state.debug, FromJID, ToJID, NewEl]),
=======
			    #iq{xmlns = Xmlns} = IQ
			    when Xmlns == ?NS_PRIVACY;
				 Xmlns == ?NS_BLOCKING ->
>>>>>>> d6a076da
				process_privacy_iq(
				  FromJID, ToJID, IQ, StateData);
			    #iq{xmlns = ?NS_P1_PUSH} = IQ ->
				process_push_iq(FromJID, ToJID, IQ, StateData);
			    _ ->
				ejabberd_hooks:run(
				  user_send_packet,
				  Server,
                                  [StateData#state.debug, FromJID, ToJID, NewEl]),
				check_privacy_route(FromJID, StateData, FromJID, ToJID, NewEl),
				StateData
			end;
		    "message" ->
			ejabberd_hooks:run(user_send_packet,
					   Server,
					   [StateData#state.debug, FromJID, ToJID, NewEl]),
			check_privacy_route(FromJID, StateData, FromJID,
					    ToJID, NewEl),
			StateData;
		    "standby" ->
			StandBy = xml:get_tag_cdata(NewEl) == "true",
			change_standby(StateData, StandBy);
		    "a" ->
			SCounter = xml:get_tag_attr_s("h", NewEl),
			receive_ack(StateData, SCounter);
		    _ ->
			StateData
		end
	end,
    ejabberd_hooks:run(c2s_loop_debug, [{xmlstreamelement, El}]),
    fsm_next_state(session_established, NewState).



%%----------------------------------------------------------------------
%% Func: StateName/3
%% Returns: {next_state, NextStateName, NextStateData}            |
%%          {next_state, NextStateName, NextStateData, Timeout}   |
%%          {reply, Reply, NextStateName, NextStateData}          |
%%          {reply, Reply, NextStateName, NextStateData, Timeout} |
%%          {stop, Reason, NewStateData}                          |
%%          {stop, Reason, Reply, NewStateData}
%%----------------------------------------------------------------------
%state_name(Event, From, StateData) ->
%    Reply = ok,
%    {reply, Reply, state_name, StateData}.

%%----------------------------------------------------------------------
%% Func: handle_event/3
%% Returns: {next_state, NextStateName, NextStateData}          |
%%          {next_state, NextStateName, NextStateData, Timeout} |
%%          {stop, Reason, NewStateData}
%%----------------------------------------------------------------------
handle_event({add_rosteritem, IJID, ISubscription}, StateName, StateData) ->
    NewStateData = roster_change(IJID, ISubscription, StateData),
    fsm_next_state(StateName, NewStateData);

handle_event({del_rosteritem, IJID}, StateName, StateData) ->
    NewStateData = roster_change(IJID, none, StateData),
    fsm_next_state(StateName, NewStateData);

handle_event({xmlstreamcdata, _}, StateName, StateData) ->
    ?DEBUG("cdata ping", []),
    NSD1 = change_reception(StateData, true),
    NSD2 = start_keepalive_timer(NSD1),
    fsm_next_state(StateName, NSD2);

handle_event(_Event, StateName, StateData) ->
    fsm_next_state(StateName, StateData).

%%----------------------------------------------------------------------
%% Func: handle_sync_event/4
%% Returns: {next_state, NextStateName, NextStateData}            |
%%          {next_state, NextStateName, NextStateData, Timeout}   |
%%          {reply, Reply, NextStateName, NextStateData}          |
%%          {reply, Reply, NextStateName, NextStateData, Timeout} |
%%          {stop, Reason, NewStateData}                          |
%%          {stop, Reason, Reply, NewStateData}
%%----------------------------------------------------------------------
handle_sync_event({get_presence}, _From, StateName, StateData) ->
    User = StateData#state.user,
    PresLast = StateData#state.pres_last,

    Show = get_showtag(PresLast),
    Status = get_statustag(PresLast),
    Resource = StateData#state.resource,

    Reply = {User, Resource, Show, Status},
    fsm_reply(Reply, StateName, StateData);

handle_sync_event(get_subscribed, _From, StateName, StateData) ->
    Subscribed = ?SETS:to_list(StateData#state.pres_f),
    {reply, Subscribed, StateName, StateData};

handle_sync_event(_Event, _From, StateName, StateData) ->
    Reply = ok,
    fsm_reply(Reply, StateName, StateData).

code_change(_OldVsn, StateName, StateData, _Extra) ->
    {ok, StateName, StateData}.

%%----------------------------------------------------------------------
%% Func: handle_info/3
%% Returns: {next_state, NextStateName, NextStateData}          |
%%          {next_state, NextStateName, NextStateData, Timeout} |
%%          {stop, Reason, NewStateData}
%%----------------------------------------------------------------------
handle_info({send_text, Text}, StateName, StateData) ->
    send_text(StateData, Text),
    ejabberd_hooks:run(c2s_loop_debug, [Text]),
    fsm_next_state(StateName, StateData);
handle_info(replaced, _StateName, StateData) ->
    Lang = StateData#state.lang,
    send_element(StateData,
		 ?SERRT_CONFLICT(Lang, "Replaced by new connection")),
    send_trailer(StateData),
    {stop, normal, StateData#state{authenticated = replaced}};
%% Process Packets that are to be send to the user
handle_info({route, From, To, Packet}, StateName, StateData) ->
    {xmlelement, Name, Attrs, Els} = Packet,
    {Pass, NewAttrs, NewState} =
	case Name of
	    "presence" ->
		State = ejabberd_hooks:run_fold(
			  c2s_presence_in, StateData#state.server,
			  StateData,
			  [{From, To, Packet}]),
		case xml:get_attr_s("type", Attrs) of
		    "probe" ->
			LFrom = jlib:jid_tolower(From),
			LBFrom = jlib:jid_remove_resource(LFrom),
			NewStateData =
			    case ?SETS:is_element(
				    LFrom, State#state.pres_a) orelse
				?SETS:is_element(
				   LBFrom, State#state.pres_a) of
				true ->
				    State;
				false ->
				    case ?SETS:is_element(
					    LFrom, State#state.pres_f) of
					true ->
					    A = ?SETS:add_element(
						   LFrom,
						   State#state.pres_a),
					    State#state{pres_a = A};
					false ->
					    case ?SETS:is_element(
						    LBFrom, State#state.pres_f) of
						true ->
						    A = ?SETS:add_element(
							   LBFrom,
							   State#state.pres_a),
						    State#state{pres_a = A};
						false ->
						    State
					    end
				    end
			    end,
			process_presence_probe(From, To, NewStateData),
			{false, Attrs, NewStateData};
		    "error" ->
			NewA = remove_element(jlib:jid_tolower(From),
					      State#state.pres_a),
			{true, Attrs, State#state{pres_a = NewA}};
		    "invisible" ->
			Attrs1 = lists:keydelete("type", 1, Attrs),
			{true, [{"type", "unavailable"} | Attrs1], State};
		    "subscribe" ->
			SRes = is_privacy_allow(State, From, To, Packet, in),
			{SRes, Attrs, State};
		    "subscribed" ->
			SRes = is_privacy_allow(State, From, To, Packet, in),
			{SRes, Attrs, State};
		    "unsubscribe" ->
			SRes = is_privacy_allow(State, From, To, Packet, in),
			{SRes, Attrs, State};
		    "unsubscribed" ->
			SRes = is_privacy_allow(State, From, To, Packet, in),
			{SRes, Attrs, State};
		    _ ->
			case privacy_check_packet(State, From, To, Packet, in) of
			    allow ->
				LFrom = jlib:jid_tolower(From),
				LBFrom = jlib:jid_remove_resource(LFrom),
				case ?SETS:is_element(
					LFrom, State#state.pres_a) orelse
				    ?SETS:is_element(
				       LBFrom, State#state.pres_a) of
				    true ->
					{true, Attrs, State};
				    false ->
					case ?SETS:is_element(
						LFrom, State#state.pres_f) of
					    true ->
						A = ?SETS:add_element(
						       LFrom,
						       State#state.pres_a),
						{true, Attrs,
						 State#state{pres_a = A}};
					    false ->
						case ?SETS:is_element(
							LBFrom, State#state.pres_f) of
						    true ->
							A = ?SETS:add_element(
							       LBFrom,
							       State#state.pres_a),
							{true, Attrs,
							 State#state{pres_a = A}};
						    false ->
							{true, Attrs, State}
						end
					end
				end;
			    deny ->
				{false, Attrs, State}
			end
		end;
	    "broadcast" ->
		?DEBUG("broadcast~n~p~n", [Els]),
		case Els of
		    [{item, IJID, ISubscription}] ->
			{false, Attrs,
			 roster_change(IJID, ISubscription,
				       StateData)};
		    [{exit, Reason}] ->
			{exit, Attrs, Reason};
		    [{privacy_list, PrivList, PrivListName}] ->
			case ejabberd_hooks:run_fold(
			       privacy_updated_list, StateData#state.server,
			       false,
			       [StateData#state.privacy_list,
				PrivList]) of
			    false ->
				{false, Attrs, StateData};
			    NewPL ->
				PrivPushIQ =
				    #iq{type = set, xmlns = ?NS_PRIVACY,
					id = "push" ++ randoms:get_string(),
					sub_el = [{xmlelement, "query",
						   [{"xmlns", ?NS_PRIVACY}],
						   [{xmlelement, "list",
						     [{"name", PrivListName}],
						     []}]}]},
				PrivPushEl =
				    jlib:replace_from_to(
				      jlib:jid_remove_resource(
					StateData#state.jid),
				      StateData#state.jid,
				      jlib:iq_to_xml(PrivPushIQ)),
				send_element(StateData, PrivPushEl),
				{false, Attrs, StateData#state{privacy_list = NewPL}}
			end;
		    [{blocking, What}] ->
			route_blocking(What, StateData),
			{false, Attrs, StateData};
		    _ ->
			{false, Attrs, StateData}
		end;
	    rebind ->
		{Pid2, StreamID2} = Els,
		if
		    StreamID2 == StateData#state.streamid ->
			Pid2 ! {rebind, prepare_acks_for_rebind(StateData)},
			receive after 1000 -> ok end,
			{exit, Attrs, rebind};
		    true ->
			Pid2 ! {rebind, false},
			{false, Attrs, StateData}
		end;
	    "iq" ->
		IQ = jlib:iq_query_info(Packet),
		case IQ of
		    #iq{xmlns = ?NS_LAST} ->
			LFrom = jlib:jid_tolower(From),
			LBFrom = jlib:jid_remove_resource(LFrom),
			HasFromSub = (?SETS:is_element(LFrom, StateData#state.pres_f) orelse ?SETS:is_element(LBFrom, StateData#state.pres_f))
			    andalso is_privacy_allow(StateData, To, From, {xmlelement, "presence", [], []}, out),
			case HasFromSub of
			    true ->
				case privacy_check_packet(StateData, From, To, Packet, in) of
				    allow ->
					{true, Attrs, StateData};
				    deny ->
					{false, Attrs, StateData}
				end;
			    _ ->
				Err = jlib:make_error_reply(Packet, ?ERR_FORBIDDEN),
				ejabberd_router:route(To, From, Err),
				{false, Attrs, StateData}
			end;
		    IQ when (is_record(IQ, iq)) or (IQ == reply) ->
			case privacy_check_packet(StateData, From, To, Packet, in) of
			    allow ->
				{true, Attrs, StateData};
			    deny when is_record(IQ, iq) ->
				Err = jlib:make_error_reply(
					Packet, ?ERR_SERVICE_UNAVAILABLE),
				ejabberd_router:route(To, From, Err),
				{false, Attrs, StateData};
			    deny when IQ == reply ->
				{false, Attrs, StateData}
			end;
		    IQ when (IQ == invalid) or (IQ == not_iq) ->
			{false, Attrs, StateData}
		end;
	    "message" ->
		case privacy_check_packet(StateData, From, To, Packet, in) of
		    allow ->
			if StateData#state.reception ->
				case ejabberd_hooks:run_fold(
				       feature_check_packet, StateData#state.server,
				       allow,
				       [StateData#state.jid,
					StateData#state.server,
					StateData#state.pres_last,
					{From, To, Packet},
					in]) of
				    allow ->
					{true, Attrs, StateData};
				    deny ->
					{false, Attrs, StateData}
				end;
			   true ->
				{true, Attrs, StateData}
			end;
		    deny ->
			{false, Attrs, StateData}
		end;
	    _ ->
		{true, Attrs, StateData}
	end,
    if
	Pass == exit ->
	    catch send_trailer(StateData),
	    case NewState of
		rebind ->
		    {stop, normal, StateData#state{authenticated = rebinded}};
		_ ->
		    {stop, normal, StateData}
	    end;
	Pass ->
	    Attrs2 = jlib:replace_from_to_attrs(jlib:jid_to_string(From),
						jlib:jid_to_string(To),
						NewAttrs),
	    FixedPacket = {xmlelement, Name, Attrs2, Els},
	    NewState2 =
		if
		    NewState#state.reception and
		    not (NewState#state.standby and (Name /= "message")) ->
			send_element(NewState, FixedPacket),
			ack(NewState, From, To, FixedPacket);
		    true ->
			NewState1 = send_out_of_reception_message(
				      NewState, From, To, Packet),
			enqueue(NewState1, From, To, FixedPacket)
		end,
	    ejabberd_hooks:run(user_receive_packet,
			       StateData#state.server,
			       [StateData#state.debug, StateData#state.jid, From, To, FixedPacket]),
	    ejabberd_hooks:run(c2s_loop_debug, [{route, From, To, Packet}]),
	    fsm_next_state(StateName, NewState2);
	true ->
	    ejabberd_hooks:run(c2s_loop_debug, [{route, From, To, Packet}]),
	    fsm_next_state(StateName, NewState)
    end;
handle_info({timeout, Timer, _}, StateName,
	    #state{keepalive_timer = Timer, reception = true} = StateData) ->
    NewState1 = change_reception(StateData, false),
    NewState = start_keepalive_timer(NewState1),
    fsm_next_state(StateName, NewState);
handle_info({timeout, Timer, _}, _StateName,
	    #state{keepalive_timer = Timer, reception = false} = StateData) ->
    {stop, normal, StateData};
handle_info({timeout, Timer, PrevCounter}, StateName,
	    #state{ack_timer = Timer} = StateData) ->
    AckCounter = StateData#state.ack_counter,
    NewState =
	if
	    PrevCounter >= AckCounter ->
		StateData#state{ack_timer = undefined};
	    true ->
		send_ack_request(StateData#state{ack_timer = undefined})
	end,
    fsm_next_state(StateName, NewState);
handle_info({ack_timeout, Counter}, StateName, StateData) ->
    AckQueue = StateData#state.ack_queue,
    case queue:is_empty(AckQueue) of
	true ->
	    fsm_next_state(StateName, StateData);
	false ->
	    C = element(1, queue:head(AckQueue)),
	    if
		C =< Counter ->
		    {stop, normal, StateData};
		true ->
		    fsm_next_state(StateName, StateData)
	    end
    end;
handle_info({'DOWN', Monitor, _Type, _Object, _Info}, StateName, StateData)
  when Monitor == StateData#state.socket_monitor ->
    if
	(StateName == session_established) and
	(not StateData#state.reception) ->
	    fsm_next_state(StateName, StateData);
	(StateName == session_established) and
	(StateData#state.keepalive_timer /= undefined) ->
	    NewState1 = change_reception(StateData, false),
	    NewState = start_keepalive_timer(NewState1),
	    fsm_next_state(StateName, NewState);
	true ->
	    {stop, normal, StateData}
    end;
handle_info(system_shutdown, StateName, StateData) ->
    case StateName of
       wait_for_stream ->
           send_header(StateData, ?MYNAME, "1.0", "en"),
           send_element(StateData, ?SERR_SYSTEM_SHUTDOWN),
           send_trailer(StateData),
           ok;
       _ ->
           send_element(StateData, ?SERR_SYSTEM_SHUTDOWN),
           send_trailer(StateData),
           ok
    end,
    {stop, normal, StateData};
handle_info({force_update_presence, LUser}, StateName,
            #state{user = LUser, server = LServer} = StateData) ->
    NewStateData =
	case StateData#state.pres_last of
	    {xmlelement, "presence", _Attrs, _Els} ->
		PresenceEl = ejabberd_hooks:run_fold(
			       c2s_update_presence,
			       LServer,
			       StateData#state.pres_last,
			       [LUser, LServer]),
		StateData2 = StateData#state{pres_last = PresenceEl},
		presence_update(StateData2#state.jid,
				PresenceEl,
				StateData2),
		StateData2;
	    _ ->
		StateData
	end,
    {next_state, StateName, NewStateData};
handle_info({migrate, Node}, StateName, StateData) ->
    if Node /= node() ->
	    fsm_migrate(StateName, StateData, Node, 0);
       true ->
	    fsm_next_state(StateName, StateData)
    end;
handle_info({broadcast, Type, From, Packet}, StateName, StateData) ->
    Recipients = ejabberd_hooks:run_fold(
		   c2s_broadcast_recipients, StateData#state.server,
		   [],
		   [StateData, Type, From, Packet]),
    lists:foreach(
      fun(USR) ->
	      ejabberd_router:route(
		From, jlib:make_jid(USR), Packet)
      end, lists:usort(Recipients)),
    fsm_next_state(StateName, StateData);
handle_info(Info, StateName, StateData) ->
    ?ERROR_MSG("Unexpected info: ~p", [Info]),
    fsm_next_state(StateName, StateData).


%%----------------------------------------------------------------------
%% Func: print_state/1
%% Purpose: Prepare the state to be printed on error log
%% Returns: State to print
%%----------------------------------------------------------------------
print_state(State = #state{pres_t = T, pres_f = F, pres_a = A, pres_i = I}) ->
   State#state{pres_t = {pres_t, ?SETS:size(T)},
               pres_f = {pres_f, ?SETS:size(F)},
               pres_a = {pres_a, ?SETS:size(A)},
               pres_i = {pres_i, ?SETS:size(I)}
               }.

%%----------------------------------------------------------------------
%% Func: terminate/3
%% Purpose: Shutdown the fsm
%% Returns: any
%%----------------------------------------------------------------------
terminate({migrated, ClonePid}, StateName, StateData) ->
    ejabberd_hooks:run(c2s_debug_stop_hook,
		       StateData#state.server,
		       [self(), StateData]),
    if StateName == session_established ->
	    ?INFO_MSG("(~w) Migrating ~s to ~p on node ~p",
		      [StateData#state.socket,
		       jlib:jid_to_string(StateData#state.jid),
		       ClonePid, node(ClonePid)]),
	    ejabberd_sm:close_migrated_session(StateData#state.sid,
					       StateData#state.user,
					       StateData#state.server,
					       StateData#state.resource);
       true ->
	    ok
    end,
    (StateData#state.sockmod):change_controller(
      StateData#state.socket, ClonePid),
    ok;
terminate(_Reason, StateName, StateData) ->
    case StateName of
	session_established ->
	    case StateData#state.authenticated of
		replaced ->
		    ?INFO_MSG("(~w) Replaced session for ~s",
			      [StateData#state.socket,
			       jlib:jid_to_string(StateData#state.jid)]),
		    From = StateData#state.jid,
		    Packet = {xmlelement, "presence",
			      [{"type", "unavailable"}],
			      [{xmlelement, "status", [],
				[{xmlcdata, "Replaced by new connection"}]}]},
		    ejabberd_sm:close_session_unset_presence(
		      StateData#state.sid,
		      StateData#state.user,
		      StateData#state.server,
		      StateData#state.resource,
		      "Replaced by new connection"),
		    presence_broadcast(
		      StateData, From, StateData#state.pres_a, Packet),
		    presence_broadcast(
		      StateData, From, StateData#state.pres_i, Packet);
		rebinded ->
		    ejabberd_sm:close_migrated_session(
		      StateData#state.sid,
		      StateData#state.user,
		      StateData#state.server,
		      StateData#state.resource),
		    ok;
		_ ->
		    ?INFO_MSG("(~w) Close session for ~s",
			      [StateData#state.socket,
			       jlib:jid_to_string(StateData#state.jid)]),

		    EmptySet = ?SETS:new(),
		    case StateData of
			#state{pres_last = undefined,
			       pres_a = EmptySet,
			       pres_i = EmptySet,
			       pres_invis = false} ->
			    ejabberd_sm:close_session(StateData#state.sid,
						      StateData#state.user,
						      StateData#state.server,
						      StateData#state.resource);
			_ ->
			    From = StateData#state.jid,
			    Packet = {xmlelement, "presence",
				      [{"type", "unavailable"}], []},
			    ejabberd_sm:close_session_unset_presence(
			      StateData#state.sid,
			      StateData#state.user,
			      StateData#state.server,
			      StateData#state.resource,
			      ""),
			    presence_broadcast(
			      StateData, From, StateData#state.pres_a, Packet),
			    presence_broadcast(
			      StateData, From, StateData#state.pres_i, Packet)
		    end
	    end,
	    case StateData#state.authenticated of
		rebinded ->
		    ok;
		_ ->
		    if
			not StateData#state.reception, not StateData#state.oor_offline ->
			    SFrom = jlib:jid_to_string(StateData#state.jid),
			    ejabberd_hooks:run(
			      p1_push_notification,
			      StateData#state.server,
			      [StateData#state.server,
			       StateData#state.jid,
			       StateData#state.oor_notification,
			       "Instant messaging session expired",
			       0,
			       false,
			       StateData#state.oor_appid,
			       SFrom]);
			true ->
			    ok
		    end,
		    lists:foreach(
		      fun({_Counter, From, To, FixedPacket}) ->
			      ejabberd_router:route(From, To, FixedPacket)
		      end, queue:to_list(StateData#state.ack_queue)),
		    lists:foreach(
		      fun({From, To, FixedPacket}) ->
			      ejabberd_router:route(From, To, FixedPacket)
		      end, queue:to_list(StateData#state.queue))
	    end,
	    bounce_messages();
	_ ->
	    ok
    end,
    (StateData#state.sockmod):close(StateData#state.socket),
    ok.

%%%----------------------------------------------------------------------
%%% Internal functions
%%%----------------------------------------------------------------------

change_shaper(StateData, JID) ->
    Shaper = acl:match_rule(StateData#state.server,
			    StateData#state.shaper, JID),
    (StateData#state.sockmod):change_shaper(StateData#state.socket, Shaper).

send_text(StateData, Text) when StateData#state.xml_socket ->
    ?DEBUG("Send Text on stream = ~p", [lists:flatten(Text)]),
    (StateData#state.sockmod):send_xml(StateData#state.socket,
				       {xmlstreamraw, Text});
send_text(StateData, Text) ->
    ?DEBUG("Send XML on stream = ~p", [Text]),
    Text1 =
	if ?FLASH_HACK and StateData#state.flash_connection ->
		%% send a null byte after each stanza to Flash clients
		[Text, 0];
	   true ->
		Text
	end,
    (StateData#state.sockmod):send(StateData#state.socket, Text1).

send_element(StateData, El) when StateData#state.xml_socket ->
    ejabberd_hooks:run(feature_inspect_packet,
                       StateData#state.server,
                       [StateData#state.jid,
                        StateData#state.server,
                        StateData#state.pres_last, El]),
    (StateData#state.sockmod):send_xml(StateData#state.socket,
				       {xmlstreamelement, El});
send_element(StateData, El) ->
    ejabberd_hooks:run(feature_inspect_packet,
                       StateData#state.server,
                       [StateData#state.jid,
                        StateData#state.server,
                        StateData#state.pres_last, El]),
    send_text(StateData, xml:element_to_binary(El)).

send_header(StateData,Server, Version, Lang)
  when StateData#state.flash_connection ->
    Header = io_lib:format(?FLASH_STREAM_HEADER,
			   [StateData#state.streamid,
			    Server,
			    Version,
			    Lang]),
    send_text(StateData, Header);

send_header(StateData, Server, Version, Lang)
  when StateData#state.xml_socket ->
    VersionAttr =
	case Version of
	    "" -> [];
	    _ -> [{"version", Version}]
	end,
    LangAttr =
	case Lang of
	    "" -> [];
	    _ -> [{"xml:lang", Lang}]
	end,
    Header =
	{xmlstreamstart,
	 "stream:stream",
	 VersionAttr ++
	 LangAttr ++
	 [{"xmlns", "jabber:client"},
	  {"xmlns:stream", "http://etherx.jabber.org/streams"},
	  {"id", StateData#state.streamid},
	  {"from", Server}]},
    (StateData#state.sockmod):send_xml(
      StateData#state.socket, Header);
send_header(StateData, Server, Version, Lang) ->
    VersionStr =
	case Version of
	    "" -> "";
	    _ -> [" version='", Version, "'"]
	end,
    LangStr =
	case Lang of
	    "" -> "";
	    _ -> [" xml:lang='", Lang, "'"]
	end,
    Header = io_lib:format(?STREAM_HEADER,
			   [StateData#state.streamid,
			    Server,
			    VersionStr,
			    LangStr]),
    send_text(StateData, Header).

send_trailer(StateData) when StateData#state.xml_socket ->
    (StateData#state.sockmod):send_xml(
      StateData#state.socket,
      {xmlstreamend, "stream:stream"});
send_trailer(StateData) ->
    send_text(StateData, ?STREAM_TRAILER).


new_id() ->
    randoms:get_string().


is_auth_packet(El) ->
    case jlib:iq_query_info(El) of
	#iq{id = ID, type = Type, xmlns = ?NS_AUTH, sub_el = SubEl} ->
	    {xmlelement, _, _, Els} = SubEl,
	    {auth, ID, Type,
	     get_auth_tags(Els, "", "", "", "")};
	_ ->
	    false
    end.


get_auth_tags([{xmlelement, Name, _Attrs, Els}| L], U, P, D, R) ->
    CData = xml:get_cdata(Els),
    case Name of
	"username" ->
	    get_auth_tags(L, CData, P, D, R);
	"password" ->
	    get_auth_tags(L, U, CData, D, R);
	"digest" ->
	    get_auth_tags(L, U, P, CData, R);
	"resource" ->
	    get_auth_tags(L, U, P, D, CData);
	_ ->
	    get_auth_tags(L, U, P, D, R)
    end;
get_auth_tags([_ | L], U, P, D, R) ->
    get_auth_tags(L, U, P, D, R);
get_auth_tags([], U, P, D, R) ->
    {U, P, D, R}.

%% Copied from ejabberd_socket.erl
-record(socket_state, {sockmod, socket, receiver}).

get_conn_type(StateData) ->
    case (StateData#state.sockmod):get_sockmod(StateData#state.socket) of
	gen_tcp -> c2s;
	tls -> c2s_tls;
	ejabberd_zlib ->
	    if is_pid(StateData#state.socket) ->
		    unknown;
	       true ->
		    case ejabberd_zlib:get_sockmod(
			   (StateData#state.socket)#socket_state.socket) of
			gen_tcp -> c2s_compressed;
			tls -> c2s_compressed_tls
		    end
	    end;
	ejabberd_http_poll -> http_poll;
	ejabberd_http_ws   -> http_ws;
	ejabberd_http_bind -> http_bind;
	_ -> unknown
    end.

process_presence_probe(From, To, StateData) ->
    LFrom = jlib:jid_tolower(From),
    LBFrom = setelement(3, LFrom, ""),
    case StateData#state.pres_last of
	undefined ->
	    ok;
	_ ->
	    Cond1 = (not StateData#state.pres_invis)
		andalso (?SETS:is_element(LFrom, StateData#state.pres_f)
			 orelse
			 ((LFrom /= LBFrom) andalso
			  ?SETS:is_element(LBFrom, StateData#state.pres_f)))
		andalso (not
			 (?SETS:is_element(LFrom, StateData#state.pres_i)
			  orelse
			  ((LFrom /= LBFrom) andalso
			   ?SETS:is_element(LBFrom, StateData#state.pres_i)))),
	    Cond2 = StateData#state.pres_invis
		andalso ?SETS:is_element(LFrom, StateData#state.pres_f)
		andalso ?SETS:is_element(LFrom, StateData#state.pres_a),
	    if
		Cond1 ->
		    Packet =
			case StateData#state.reception of
			    true ->
				StateData#state.pres_last;
			    false ->
				case StateData#state.oor_show of
				    "" ->
					StateData#state.pres_last;
				    _ ->
					{xmlelement, _, PresAttrs, PresEls} =
					    StateData#state.pres_last,
					PresEls1 =
					    lists:flatmap(
					      fun({xmlelement, Name, _, _})
						 when Name == "show";
						      Name == "status" ->
						      [];
						 (E) ->
						      [E]
					      end, PresEls),
                                        make_oor_presence(
                                          StateData, PresAttrs, PresEls1)
				end
			end,
		    Timestamp = StateData#state.pres_timestamp,
		    Packet1 = maybe_add_delay(Packet, utc, To, "", Timestamp),
		    case ejabberd_hooks:run_fold(
			   privacy_check_packet, StateData#state.server,
			   allow,
			   [StateData#state.user,
			    StateData#state.server,
			    StateData#state.privacy_list,
			    {To, From, Packet1},
			    out]) of
			deny ->
			    ok;
			allow ->
			    Pid=element(2, StateData#state.sid),
			    ejabberd_hooks:run(presence_probe_hook, StateData#state.server, [From, To, Pid]),
			    %% Don't route a presence probe to oneself
			    case From == To of
				false ->
				    ejabberd_router:route(To, From, Packet1);
			    	true ->
				    ok
			    end
		    end;
		Cond2 ->
		    ejabberd_router:route(To, From,
					  {xmlelement, "presence",
					   [],
					   []});
		true ->
		    ok
	    end
    end.

%% User updates his presence (non-directed presence packet)
presence_update(From, Packet, StateData) ->
    {xmlelement, _Name, Attrs, _Els} = Packet,
    case xml:get_attr_s("type", Attrs) of
	"unavailable" ->
	    Status = case xml:get_subtag(Packet, "status") of
			 false ->
			    "";
			 StatusTag ->
			    xml:get_tag_cdata(StatusTag)
		     end,
	    Info = [{ip, StateData#state.ip}, {conn, StateData#state.conn},
		    {auth_module, StateData#state.auth_module}],
	    ejabberd_sm:unset_presence(StateData#state.sid,
				       StateData#state.user,
				       StateData#state.server,
				       StateData#state.resource,
				       Status,
				       Info),
	    presence_broadcast(StateData, From, StateData#state.pres_a, Packet),
	    presence_broadcast(StateData, From, StateData#state.pres_i, Packet),
	    StateData#state{pres_last = undefined,
			    pres_timestamp = undefined,
			    pres_a = ?SETS:new(),
			    pres_i = ?SETS:new(),
			    pres_invis = false};
	"invisible" ->
	    NewPriority = get_priority_from_presence(Packet),
	    update_priority(NewPriority, Packet, StateData),
	    NewState =
		if
		    not StateData#state.pres_invis ->
			presence_broadcast(StateData, From,
					   StateData#state.pres_a,
					   Packet),
			presence_broadcast(StateData, From,
					   StateData#state.pres_i,
					   Packet),
			S1 = StateData#state{pres_last = undefined,
					     pres_timestamp = undefined,
					     pres_a = ?SETS:new(),
					     pres_i = ?SETS:new(),
					     pres_invis = true},
			presence_broadcast_first(From, S1, Packet);
		    true ->
			StateData
		end,
	    NewState;
	"error" ->
	    StateData;
	"probe" ->
	    StateData;
	"subscribe" ->
	    StateData;
	"subscribed" ->
	    StateData;
	"unsubscribe" ->
	    StateData;
	"unsubscribed" ->
	    StateData;
	_ ->
	    OldPriority = case StateData#state.pres_last of
			      undefined ->
				  0;
			      OldPresence ->
				  get_priority_from_presence(OldPresence)
			  end,
	    NewPriority = get_priority_from_presence(Packet),
	    Timestamp = calendar:now_to_universal_time(now()),
	    update_priority(NewPriority, Packet, StateData),
	    FromUnavail = (StateData#state.pres_last == undefined) or
		StateData#state.pres_invis,
	    ?DEBUG("from unavail = ~p~n", [FromUnavail]),
	    NewState =
                NewStateData = StateData#state{pres_last = Packet,
                                               pres_invis = false,
                                               pres_timestamp = Timestamp},
		if
		    FromUnavail ->
			ejabberd_hooks:run(user_available_hook,
					   NewStateData#state.server,
					   [NewStateData#state.jid]),
			if NewPriority >= 0 ->
				resend_offline_messages(NewStateData),
				resend_subscription_requests(NewStateData);
			   true ->
				ok
			end,
			presence_broadcast_first(From, NewStateData, Packet);
		    true ->
			presence_broadcast_to_trusted(NewStateData,
						      From,
						      NewStateData#state.pres_f,
						      NewStateData#state.pres_a,
						      Packet),
			if OldPriority < 0, NewPriority >= 0 ->
				resend_offline_messages(NewStateData);
			   true ->
				ok
			end,
                        NewStateData
		end,
	    NewState
    end.

%% User sends a directed presence packet
presence_track(From, To, Packet, StateData) ->
    {xmlelement, _Name, Attrs, _Els} = Packet,
    LTo = jlib:jid_tolower(To),
    User = StateData#state.user,
    Server = StateData#state.server,
    case xml:get_attr_s("type", Attrs) of
	"unavailable" ->
	    check_privacy_route(From, StateData, From, To, Packet),
	    I = remove_element(LTo, StateData#state.pres_i),
	    A = remove_element(LTo, StateData#state.pres_a),
	    StateData#state{pres_i = I,
			    pres_a = A};
	"invisible" ->
	    check_privacy_route(From, StateData, From, To, Packet),
	    I = ?SETS:add_element(LTo, StateData#state.pres_i),
	    A = remove_element(LTo, StateData#state.pres_a),
	    StateData#state{pres_i = I,
			    pres_a = A};
	"subscribe" ->
	    ejabberd_hooks:run(roster_out_subscription,
			       Server,
			       [User, Server, To, subscribe]),
	    check_privacy_route(From, StateData, jlib:jid_remove_resource(From),
				To, Packet),
	    StateData;
	"subscribed" ->
	    ejabberd_hooks:run(roster_out_subscription,
			       Server,
			       [User, Server, To, subscribed]),
	    check_privacy_route(From, StateData, jlib:jid_remove_resource(From),
				To, Packet),
	    StateData;
	"unsubscribe" ->
	    ejabberd_hooks:run(roster_out_subscription,
			       Server,
			       [User, Server, To, unsubscribe]),
	    check_privacy_route(From, StateData, jlib:jid_remove_resource(From),
				To, Packet),
	    StateData;
	"unsubscribed" ->
	    ejabberd_hooks:run(roster_out_subscription,
			       Server,
			       [User, Server, To, unsubscribed]),
	    check_privacy_route(From, StateData, jlib:jid_remove_resource(From),
				To, Packet),
	    StateData;
	"error" ->
	    check_privacy_route(From, StateData, From, To, Packet),
	    StateData;
	"probe" ->
	    check_privacy_route(From, StateData, From, To, Packet),
	    StateData;
	_ ->
	    check_privacy_route(From, StateData, From, To, Packet),
	    I = remove_element(LTo, StateData#state.pres_i),
	    A = ?SETS:add_element(LTo, StateData#state.pres_a),
	    StateData#state{pres_i = I,
			    pres_a = A}
    end.

check_privacy_route(From, StateData, FromRoute, To, Packet) ->
    case privacy_check_packet(StateData, From, To, Packet, out) of
	deny ->
	    Lang = StateData#state.lang,
	    ErrText = "Your active privacy list has denied the routing of this stanza.",
	    Err = jlib:make_error_reply(Packet, ?ERRT_NOT_ACCEPTABLE(Lang, ErrText)),
	    ejabberd_router:route(To, From, Err),
	    ok;
	allow ->
	    ejabberd_router:route(FromRoute, To, Packet)
    end.

privacy_check_packet(StateData, From, To, Packet, Dir) ->
    ejabberd_hooks:run_fold(
      privacy_check_packet, StateData#state.server,
      allow,
      [StateData#state.user,
       StateData#state.server,
       StateData#state.privacy_list,
       {From, To, Packet},
       Dir]).

%% Check if privacy rules allow this delivery
is_privacy_allow(StateData, From, To, Packet, Dir) ->
    allow == privacy_check_packet(StateData, From, To, Packet, Dir).

presence_broadcast(StateData, From, JIDSet, Packet) ->
    lists:foreach(fun(JID) ->
			  FJID = jlib:make_jid(JID),
			  case privacy_check_packet(StateData, From, FJID, Packet, out) of
			      deny ->
				  ok;
			      allow ->
				  ejabberd_router:route(From, FJID, Packet)
			  end
		  end, ?SETS:to_list(JIDSet)).

presence_broadcast_to_trusted(StateData, From, T, A, Packet) ->
    lists:foreach(
      fun(JID) ->
	      case ?SETS:is_element(JID, T) of
		  true ->
		      FJID = jlib:make_jid(JID),
		      case privacy_check_packet(StateData, From, FJID, Packet, out) of
			  deny ->
			      ok;
			  allow ->
			      ejabberd_router:route(From, FJID, Packet)
		      end;
		  _ ->
		      ok
	      end
      end, ?SETS:to_list(A)).


presence_broadcast_first(From, StateData, Packet) ->
    ?SETS:fold(fun(JID, X) ->
		       ejabberd_router:route(
			 From,
			 jlib:make_jid(JID),
			 {xmlelement, "presence",
			  [{"type", "probe"}],
			  []}),
		       X
	       end,
	       [],
	       StateData#state.pres_t),
    if
	StateData#state.pres_invis ->
	    StateData;
	true ->
	    As = ?SETS:fold(
		    fun(JID, A) ->
			    FJID = jlib:make_jid(JID),
			    case privacy_check_packet(StateData, From, FJID, Packet, out) of
				deny ->
				    ok;
				allow ->
				    ejabberd_router:route(From, FJID, Packet)
			    end,
			    ?SETS:add_element(JID, A)
		    end,
		    StateData#state.pres_a,
		    StateData#state.pres_f),
	    StateData#state{pres_a = As}
    end.


remove_element(E, Set) ->
    case ?SETS:is_element(E, Set) of
	true ->
	    ?SETS:del_element(E, Set);
	_ ->
	    Set
    end.


roster_change(IJID, ISubscription, StateData) ->
    LIJID = jlib:jid_tolower(IJID),
    IsFrom = (ISubscription == both) or (ISubscription == from),
    IsTo   = (ISubscription == both) or (ISubscription == to),
    OldIsFrom = ?SETS:is_element(LIJID, StateData#state.pres_f),
    FSet = if
	       IsFrom ->
		   ?SETS:add_element(LIJID, StateData#state.pres_f);
	       true ->
		   remove_element(LIJID, StateData#state.pres_f)
	   end,
    TSet = if
	       IsTo ->
		   ?SETS:add_element(LIJID, StateData#state.pres_t);
	       true ->
		   remove_element(LIJID, StateData#state.pres_t)
	   end,
    case StateData#state.pres_last of
	undefined ->
	    StateData#state{pres_f = FSet, pres_t = TSet};
	P ->
	    ?DEBUG("roster changed for ~p~n", [StateData#state.user]),
	    From = StateData#state.jid,
	    To = jlib:make_jid(IJID),
%	    To = IJID,
	    Cond1 = (not StateData#state.pres_invis) and IsFrom
		and (not OldIsFrom),
	    Cond2 = (not IsFrom) and OldIsFrom
		and (?SETS:is_element(LIJID, StateData#state.pres_a) or
		     ?SETS:is_element(LIJID, StateData#state.pres_i)),
	    if
		Cond1 ->
		    ?DEBUG("C1: ~p~n", [LIJID]),
		    case privacy_check_packet(StateData, From, To, P, out) of
			deny ->
			    ok;
			allow ->
			    ejabberd_router:route(From, To, P)
		    end,
		    A = ?SETS:add_element(LIJID,
					  StateData#state.pres_a),
		    StateData#state{pres_a = A,
				    pres_f = FSet,
				    pres_t = TSet};
		Cond2 ->
		    ?DEBUG("C2: ~p~n", [LIJID]),
		    PU = {xmlelement, "presence",
			  [{"type", "unavailable"}], []},
		    case privacy_check_packet(StateData, From, To, PU, out) of
			deny ->
			    ok;
			allow ->
			    ejabberd_router:route(From, To, PU)
		    end,
		    I = remove_element(LIJID,
				       StateData#state.pres_i),
		    A = remove_element(LIJID,
				       StateData#state.pres_a),
		    StateData#state{pres_i = I,
				    pres_a = A,
				    pres_f = FSet,
				    pres_t = TSet};
		true ->
		    StateData#state{pres_f = FSet, pres_t = TSet}
	    end
    end.


update_priority(Priority, Packet, StateData) ->
    Info1 = [{ip, StateData#state.ip}, {conn, StateData#state.conn},
	     {auth_module, StateData#state.auth_module}],
    Info =
	case StateData#state.reception of
	    false ->
		[{oor, true} | Info1];
	    _ ->
		Info1
	end,
    ejabberd_sm:set_presence(StateData#state.sid,
			     StateData#state.user,
			     StateData#state.server,
			     StateData#state.resource,
			     Priority,
			     Packet,
			     Info).

get_priority_from_presence(PresencePacket) ->
    case xml:get_subtag(PresencePacket, "priority") of
	false ->
	    0;
	SubEl ->
	    case catch list_to_integer(xml:get_tag_cdata(SubEl)) of
		P when is_integer(P) ->
		    P;
		_ ->
		    0
	    end
    end.

process_privacy_iq(From, To,
		   #iq{type = Type, sub_el = SubEl} = IQ,
		   StateData) ->
    {Res, NewStateData} =
	case Type of
	    get ->
		R = ejabberd_hooks:run_fold(
		      privacy_iq_get, StateData#state.server,
		      {error, ?ERR_FEATURE_NOT_IMPLEMENTED},
		      [From, To, IQ, StateData#state.privacy_list]),
		{R, StateData};
	    set ->
		case ejabberd_hooks:run_fold(
		       privacy_iq_set, StateData#state.server,
		       {error, ?ERR_FEATURE_NOT_IMPLEMENTED},
		       [From, To, IQ]) of
		    {result, R, NewPrivList} ->
			{{result, R},
			 StateData#state{privacy_list = NewPrivList}};
		    R -> {R, StateData}
		end
	end,
    IQRes =
	case Res of
	    {result, Result} ->
		IQ#iq{type = result, sub_el = Result};
	    {error, Error} ->
		IQ#iq{type = error, sub_el = [SubEl, Error]}
	end,
    ejabberd_router:route(
      To, From, jlib:iq_to_xml(IQRes)),
    NewStateData.


resend_offline_messages(StateData) ->
    case ejabberd_hooks:run_fold(
	   resend_offline_messages_hook, StateData#state.server,
	   [],
	   [StateData#state.user, StateData#state.server]) of
	Rs when is_list(Rs) ->
	    lists:foreach(
	      fun({route,
		   From, To, {xmlelement, _Name, _Attrs, _Els} = Packet}) ->
		      Pass = case privacy_check_packet(StateData, From, To, Packet, in) of
				 allow ->
				     true;
				 deny ->
				     false
			     end,
		      if
			  Pass ->
			      %% Attrs2 = jlib:replace_from_to_attrs(
			      %%		 jlib:jid_to_string(From),
			      %%		 jlib:jid_to_string(To),
			      %%		 Attrs),
			      %% FixedPacket = {xmlelement, Name, Attrs2, Els},
                              %% Use route instead of send_element to go through standard workflow
                              ejabberd_router:route(From, To, Packet);
			      %% send_element(StateData, FixedPacket),
			      %% ejabberd_hooks:run(user_receive_packet,
			      %%			 StateData#state.server,
			      %%			 [StateData#state.jid,
			      %%			  From, To, FixedPacket]);
			  true ->
			      ok
		      end
	      end, Rs)
    end.

resend_subscription_requests(#state{user = User,
				    server = Server} = StateData) ->
    PendingSubscriptions = ejabberd_hooks:run_fold(
			     resend_subscription_requests_hook,
			     Server,
			     [],
			     [User, Server]),
    lists:foreach(fun(XMLPacket) ->
			  send_element(StateData,
				       XMLPacket)
		  end,
		  PendingSubscriptions).

get_showtag(undefined) ->
    "unavailable";
get_showtag(Presence) ->
    case xml:get_path_s(Presence, [{elem, "show"}, cdata]) of
	""      -> "available";
	ShowTag -> ShowTag
    end.

get_statustag(undefined) ->
    "";
get_statustag(Presence) ->
    case xml:get_path_s(Presence, [{elem, "status"}, cdata]) of
	ShowTag -> ShowTag
    end.

process_unauthenticated_stanza(StateData, El) ->
    NewEl = case xml:get_tag_attr_s("xml:lang", El) of
		"" ->
		    case StateData#state.lang of
			"" -> El;
			Lang ->
			    xml:replace_tag_attr("xml:lang", Lang, El)
		    end;
		_ ->
		    El
	    end,
    case jlib:iq_query_info(NewEl) of
	#iq{} = IQ ->
	    Res = ejabberd_hooks:run_fold(c2s_unauthenticated_iq,
					  StateData#state.server,
					  empty,
					  [StateData#state.server, IQ,
					   StateData#state.ip]),
	    case Res of
		empty ->
		    % The only reasonable IQ's here are auth and register IQ's
		    % They contain secrets, so don't include subelements to response
		    ResIQ = IQ#iq{type = error,
				  sub_el = [?ERR_SERVICE_UNAVAILABLE]},
		    Res1 = jlib:replace_from_to(
			     jlib:make_jid("", StateData#state.server, ""),
			     jlib:make_jid("", "", ""),
			     jlib:iq_to_xml(ResIQ)),
		    send_element(StateData, jlib:remove_attr("to", Res1));
		_ ->
		    send_element(StateData, Res)
	    end;
	_ ->
	    % Drop any stanza, which isn't IQ stanza
	    ok
    end.

peerip(SockMod, Socket) ->
    IP = case SockMod of
	     gen_tcp -> inet:peername(Socket);
	     _ -> SockMod:peername(Socket)
	 end,
    case IP of
	{ok, IPOK} -> IPOK;
	_ -> undefined
    end.

maybe_migrate(StateName, StateData) ->
    PackedStateData = pack(StateData),
    #state{user = U, server = S, resource = R, sid = SID} = StateData,
    case ejabberd_cluster:get_node({jlib:nodeprep(U), jlib:nameprep(S)}) of
	Node when Node == node() ->
	    Conn = get_conn_type(StateData),
	    Info = [{ip, StateData#state.ip}, {conn, Conn},
		    {auth_module, StateData#state.auth_module}],
            Presence = StateData#state.pres_last,
            Priority =
                case Presence of
                    undefined ->
                        undefined;
                    _ ->
                        get_priority_from_presence(Presence)
                end,
	    ejabberd_sm:open_session(SID, U, S, R, Priority, Info),
            StateData2 = change_reception(PackedStateData, true),
            StateData3 = start_keepalive_timer(StateData2),
	    erlang:garbage_collect(),
	    fsm_next_state(StateName, StateData3);
	Node ->
	    fsm_migrate(StateName, PackedStateData, Node, 0)
    end.

%% fsm_next_state: Generate the next_state FSM tuple with different
%% timeout, depending on the future state
fsm_next_state(session_established, StateData) ->
    {next_state, session_established, StateData, ?C2S_HIBERNATE_TIMEOUT};
fsm_next_state(StateName, StateData) ->
    {next_state, StateName, StateData, ?C2S_OPEN_TIMEOUT}.

fsm_migrate(StateName, StateData, Node, Timeout) ->
    {migrate, StateData,
     {Node, ?MODULE, start, [StateName, StateData]}, Timeout}.

%% fsm_reply: Generate the reply FSM tuple with different timeout,
%% depending on the future state
fsm_reply(Reply, session_established, StateData) ->
    {reply, Reply, session_established, StateData, ?C2S_HIBERNATE_TIMEOUT};
fsm_reply(Reply, StateName, StateData) ->
    {reply, Reply, StateName, StateData, ?C2S_OPEN_TIMEOUT}.

%% Used by c2s blacklist plugins
is_ip_blacklisted(undefined) ->
    false;
is_ip_blacklisted({IP,_Port}) ->
    ejabberd_hooks:run_fold(check_bl_c2s, false, [IP]).

%% Check from attributes
%% returns invalid-from|NewElement
check_from(El, FromJID) ->
    case xml:get_tag_attr("from", El) of
	false ->
	    El;
	{value, SJID} ->
	    JID = jlib:string_to_jid(SJID),
	    case JID of
		error ->
		    'invalid-from';
		#jid{} ->
		    if
			(JID#jid.luser == FromJID#jid.luser) and
			(JID#jid.lserver == FromJID#jid.lserver) and
			(JID#jid.lresource == FromJID#jid.lresource) ->
			    El;
			(JID#jid.luser == FromJID#jid.luser) and
			(JID#jid.lserver == FromJID#jid.lserver) and
			(JID#jid.lresource == "") ->
			    El;
			true ->
			    'invalid-from'
		    end
	    end
    end.

start_keepalive_timer(StateData) ->
    if
	is_reference(StateData#state.keepalive_timer) ->
	    cancel_timer(StateData#state.keepalive_timer);
	true ->
	    ok
    end,
    Timeout =
	if
	    StateData#state.reception -> StateData#state.keepalive_timeout;
	    true -> StateData#state.oor_timeout
	end,
    Timer =
	if
	    is_integer(Timeout) ->
		erlang:start_timer(Timeout * 1000, self(), []);
	    true ->
		undefined
	end,
    StateData#state{keepalive_timer = Timer}.

change_reception(#state{reception = Reception} = StateData, Reception) ->
    StateData;
change_reception(#state{reception = true} = StateData, false) ->
    ?DEBUG("reception -> false", []),
    case StateData#state.oor_show of
	"" ->
	    ok;
	_ ->
	    Packet = make_oor_presence(StateData),
	    update_priority(0, Packet, StateData#state{reception = false}),
	    presence_broadcast_to_trusted(
	      StateData,
	      StateData#state.jid,
	      StateData#state.pres_f,
	      StateData#state.pres_a,
	      Packet)
    end,
    StateData#state{reception = false};
change_reception(#state{reception = false, standby = true} = StateData, true) ->
    ?DEBUG("reception -> standby", []),
    NewQueue =
	lists:foldl(
	  fun({_From, _To, {xmlelement, "message", _, _} = FixedPacket}, Q) ->
		  send_element(StateData, FixedPacket),
		  Q;
	     (Item, Q) ->
		  queue:in(Item, Q)
	  end, queue:new(), queue:to_list(StateData#state.queue)),
    StateData#state{queue = NewQueue,
		    queue_len = queue:len(NewQueue),
		    reception = true,
		    oor_unread = 0,
		    oor_unread_users = ?SETS:new()};
change_reception(#state{reception = false} = StateData, true) ->
    ?DEBUG("reception -> true", []),
    case StateData#state.oor_show of
	"" ->
	    ok;
	_ ->
	    Packet = StateData#state.pres_last,
	    NewPriority = get_priority_from_presence(Packet),
	    update_priority(NewPriority, Packet,
			    StateData#state{reception = true}),
	    presence_broadcast_to_trusted(
	      StateData,
	      StateData#state.jid,
	      StateData#state.pres_f,
	      StateData#state.pres_a,
	      Packet)
    end,
    lists:foreach(
      fun({_From, _To, FixedPacket}) ->
	      send_element(StateData, FixedPacket)
      end, queue:to_list(StateData#state.queue)),
    lists:foreach(
      fun(FixedPacket) ->
	      send_element(StateData, FixedPacket)
      end, gb_trees:values(StateData#state.pres_queue)),
    StateData#state{queue = queue:new(),
		    queue_len = 0,
		    pres_queue = gb_trees:empty(),
		    reception = true,
		    oor_unread = 0,
		    oor_unread_users = ?SETS:new()}.

change_standby(#state{standby = StandBy} = StateData, StandBy) ->
    StateData;
change_standby(#state{standby = false} = StateData, true) ->
    ?DEBUG("standby -> true", []),
    StateData#state{standby = true};
change_standby(#state{standby = true} = StateData, false) ->
    ?DEBUG("standby -> false", []),
    lists:foreach(
      fun({_From, _To, FixedPacket}) ->
	      send_element(StateData, FixedPacket)
      end, queue:to_list(StateData#state.queue)),
    lists:foreach(
      fun(FixedPacket) ->
	      send_element(StateData, FixedPacket)
      end, gb_trees:values(StateData#state.pres_queue)),
    StateData#state{queue = queue:new(),
		    queue_len = 0,
		    pres_queue = gb_trees:empty(),
		    standby = false}.

send_out_of_reception_message(StateData, From, To,
			      {xmlelement, "message", _, _} = Packet) ->
    Type = xml:get_tag_attr_s("type", Packet),
    if
	(Type == "normal") or
	(Type == "") or
	(Type == "chat") or
	(StateData#state.oor_send_groupchat and (Type == "groupchat"))->
	    %Lang = case xml:get_tag_attr_s("xml:lang", Packet) of
	    %           "" ->
	    %    	   StateData#state.lang;
	    %           L ->
	    %    	   L
	    %       end,
	    %Text = translate:translate(
	    %         Lang, "User is temporarily out of reception"),
	    %MsgType = "error",
	    %Message = {xmlelement, "message",
	    %           [{"type", MsgType}],
	    %           [{xmlelement, "body", [],
	    %    	 [{xmlcdata, Text}]}]},
	    %ejabberd_router:route(To, From, Message),
	    Body1 = xml:get_path_s(Packet, [{elem, "body"}, cdata]),
	    Body =
		case check_x_attachment(Packet) of
		    true ->
			case Body1 of
			    "" -> [238, 128, 136];
			    _ ->
				[238, 128, 136, 32 | Body1]
			end;
		    false ->
			Body1
		end,
	    Pushed = check_x_pushed(Packet),
	    if
		Body == "";
		Pushed ->
		    StateData;
		true ->
		    BFrom = jlib:jid_remove_resource(From),
		    LBFrom = jlib:jid_tolower(BFrom),
		    UnreadUsers = ?SETS:add_element(
				     LBFrom,
				     StateData#state.oor_unread_users),
		    IncludeBody =
			case StateData#state.oor_send_body of
			    all ->
				true;
			    first_per_user ->
				not ?SETS:is_element(
				       LBFrom,
				       StateData#state.oor_unread_users);
			    first ->
				StateData#state.oor_unread == 0;
			    none ->
				false
			end,
		    Unread = StateData#state.oor_unread + 1,
		    SFrom = jlib:jid_to_string(BFrom),
		    Msg =
			if
			    IncludeBody ->
				CBody = utf8_cut(Body, 100),
                                case StateData#state.oor_send_from of
                                    jid -> SFrom ++ ": " ++ CBody;
                                    username ->
                                        UnescapedFrom =
                                            unescape(BFrom#jid.user),
                                        UnescapedFrom ++ ": " ++ CBody;
                                    name ->
                                        Name = get_roster_name(
                                                 StateData, BFrom),
                                        Name ++ ": " ++ CBody;
				    _ -> CBody
                                end;
			    true ->
				""
			end,
		    Sound = IncludeBody,
		    AppID = StateData#state.oor_appid,
		    ejabberd_hooks:run(
		      p1_push_notification,
		      StateData#state.server,
		      [StateData#state.server,
		       StateData#state.jid,
		       StateData#state.oor_notification,
		       Msg,
		       Unread + StateData#state.oor_unread_client,
		       Sound,
		       AppID,
		       SFrom]),
		    %% This hook is intended to give other module a
		    %% chance to notify the sender that the message is
		    %% not directly delivered to the client (almost
		    %% equivalent to offline).
		    ejabberd_hooks:run(delayed_message_hook,
				       StateData#state.server,
				       [From, To, Packet]),
		    StateData#state{oor_unread = Unread,
				    oor_unread_users = UnreadUsers}
	    end;
	true ->
	    StateData
    end;
send_out_of_reception_message(StateData, _From, _To, _Packet) ->
    StateData.

make_oor_presence(StateData) ->
    make_oor_presence(StateData, [], []).

make_oor_presence(StateData, PresenceAttrs, PresenceEls) ->
    ShowEl =
        case StateData#state.oor_show of
            "available" -> [];
            _ ->
                [{xmlelement, "show", [],
                  [{xmlcdata, StateData#state.oor_show}]}]
        end,
    {xmlelement, "presence", PresenceAttrs,
     ShowEl ++
     [{xmlelement, "status", [],
       [{xmlcdata, StateData#state.oor_status}]}]
     ++ PresenceEls}.

utf8_cut(S, Bytes) ->
    utf8_cut(S, [], [], Bytes + 1).

utf8_cut(_S, _Cur, Prev, 0) ->
    lists:reverse(Prev);
utf8_cut([], Cur, _Prev, _Bytes) ->
    lists:reverse(Cur);
utf8_cut([C | S], Cur, Prev, Bytes) ->
    if
	C bsr 6 == 2 ->
	    utf8_cut(S, [C | Cur], Prev, Bytes - 1);
        true ->
	    utf8_cut(S, [C | Cur], Cur, Bytes - 1)
    end.

-include("mod_roster.hrl").

get_roster_name(StateData, JID) ->
    User = StateData#state.user,
    Server = StateData#state.server,
    RosterItems = ejabberd_hooks:run_fold(
                    roster_get, Server, [], [{User, Server}]),
    JUser = JID#jid.luser,
    JServer = JID#jid.lserver,
    Item =
        lists:foldl(
          fun(_, Res = #roster{}) ->
                  Res;
             (I, false) ->
                  case I#roster.jid of
                      {JUser, JServer, _} ->
                          I;
                      _ ->
                          false
                  end
          end, false, RosterItems),
    case Item of
        false ->
            unescape(JID#jid.user);
        #roster{} ->
            Item#roster.name
    end.

unescape("") -> "";
unescape("\\20" ++ S) -> [$\s | unescape(S)];
unescape("\\22" ++ S) -> [$"  | unescape(S)];
unescape("\\26" ++ S) -> [$&  | unescape(S)];
unescape("\\27" ++ S) -> [$'  | unescape(S)];
unescape("\\2f" ++ S) -> [$/  | unescape(S)];
unescape("\\3a" ++ S) -> [$:  | unescape(S)];
unescape("\\3c" ++ S) -> [$<  | unescape(S)];
unescape("\\3e" ++ S) -> [$>  | unescape(S)];
unescape("\\40" ++ S) -> [$@  | unescape(S)];
unescape("\\5c" ++ S) -> [$\\ | unescape(S)];
unescape([C | S]) -> [C | unescape(S)].


cancel_timer(Timer) ->
    erlang:cancel_timer(Timer),
    receive
	{timeout, Timer, _} ->
	    ok
    after 0 ->
	    ok
    end.

enqueue(StateData, From, To, Packet) ->
    IsPresence =
	case Packet of
	    {xmlelement, "presence", _, _} ->
		case xml:get_tag_attr_s("type", Packet) of
		    "subscribe" ->
			false;
		    "subscribed" ->
			false;
		    "unsubscribe" ->
			false;
		    "unsubscribed" ->
			false;
		    _ ->
			true
		end;
	    _ ->
		false
	end,
    Messages =
	StateData#state.queue_len + gb_trees:size(StateData#state.pres_queue),
    if
	Messages >= ?MAX_OOR_MESSAGES ->
	    self() ! {timeout, StateData#state.keepalive_timer, []};
	true ->
	    ok
    end,
    if
	IsPresence ->
	    LFrom = jlib:jid_tolower(From),
            case is_own_presence(StateData#state.jid, LFrom) of
                 true -> StateData;
                 false ->
	            NewQueue = gb_trees:enter(LFrom, Packet,
		         		      StateData#state.pres_queue),
	            StateData#state{pres_queue = NewQueue}
            end;
	true ->
	    CleanPacket = xml:remove_subtags(Packet, "x", {"xmlns", ?NS_P1_PUSHED}),
	    Packet2 =
		case CleanPacket of
		    {xmlelement, "message", _, _} ->
                        xml:append_subtags(
                          maybe_add_delay(CleanPacket, utc, To, ""),
                          [{xmlelement, "x", [{"xmlns", ?NS_P1_PUSHED}], []}]);
		    _ ->
			Packet
		end,
	    NewQueue = queue:in({From, To, Packet2},
				StateData#state.queue),
	    NewQueueLen = StateData#state.queue_len + 1,
	    StateData#state{queue = NewQueue,
			    queue_len = NewQueueLen}
    end.

%% Is my own presence packet ?
is_own_presence(MyFullJID, MyFullJID) ->
    true;
is_own_presence(_MyFullJID, _LFrom) ->
    false.

ack(StateData, From, To, Packet) ->
    if
	StateData#state.ack_enabled ->
	    NeedsAck =
		case Packet of
		    {xmlelement, "presence", _, _} ->
			case xml:get_tag_attr_s("type", Packet) of
			    "subscribe" ->
				true;
			    "subscribed" ->
				true;
			    "unsubscribe" ->
				true;
			    "unsubscribed" ->
				true;
			    _ ->
				false
			end;
		    {xmlelement, "message", _, _} ->
			true;
		    _ ->
			false
		end,
	    if
		NeedsAck ->
		    Counter = StateData#state.ack_counter + 1,
		    NewAckQueue = queue:in({Counter, From, To, Packet},
					   StateData#state.ack_queue),
		    send_ack_request(StateData#state{ack_queue = NewAckQueue,
						     ack_counter = Counter});
		true ->
		    StateData
	    end;
	true ->
	    StateData
    end.

send_ack_request(StateData) ->
    case StateData#state.ack_timer of
	undefined ->
	    AckCounter = StateData#state.ack_counter,
	    AckTimer =
		erlang:start_timer(?C2S_P1_ACK_TIMEOUT, self(), AckCounter),
	    AckTimeout = StateData#state.keepalive_timeout +
		StateData#state.oor_timeout,
	    erlang:send_after(AckTimeout * 1000, self(),
			      {ack_timeout, AckTimeout}),
	    send_element(
	      StateData,
	      {xmlelement, "r",
	       [{"h", integer_to_list(AckCounter)}], []}),
	    StateData#state{ack_timer = AckTimer};
	_ ->
	    StateData
    end.

receive_ack(StateData, SCounter) ->
    case catch list_to_integer(SCounter) of
	Counter when is_integer(Counter) ->
	    NewQueue = clean_queue(StateData#state.ack_queue, Counter),
	    StateData#state{ack_queue = NewQueue};
	_ ->
	    StateData
    end.

clean_queue(Queue, Counter) ->
    case queue:is_empty(Queue) of
	true ->
	    Queue;
	false ->
	    C = element(1, queue:head(Queue)),
	    if
		C =< Counter ->
		    clean_queue(queue:tail(Queue), Counter);
		true ->
		    Queue
	    end
    end.

prepare_acks_for_rebind(StateData) ->
    AckQueue = StateData#state.ack_queue,
    case queue:is_empty(AckQueue) of
        true ->
	    StateData;
	false ->
	    Unsent =
		lists:map(
		  fun({_Counter, From, To, FixedPacket}) ->
			  {From, To, FixedPacket}
		  end, queue:to_list(AckQueue)),
	    NewQueue = queue:join(queue:from_list(Unsent),
				  StateData#state.queue),
	    StateData#state{queue = NewQueue,
			    queue_len = queue:len(NewQueue),
			    ack_queue = queue:new(),
			    reception = false}
    end.


rebind(StateData, JID, StreamID) ->
    case JID#jid.lresource of
	"" ->
	    send_element(StateData,
			 {xmlelement, "failure",
			  [{"xmlns", ?NS_P1_REBIND}],
			  [{xmlcdata, "Invalid JID"}]}),
	    fsm_next_state(wait_for_feature_request,
			   StateData);
	_ ->
	    ejabberd_sm:route(
	      ?MODULE, JID,
	      {xmlelement, rebind, [], {self(), StreamID}}),
	    receive
		{rebind, false} ->
		    send_element(StateData,
				 {xmlelement, "failure",
				  [{"xmlns", ?NS_P1_REBIND}],
				  [{xmlcdata, "Session not found"}]}),
		    fsm_next_state(wait_for_feature_request,
				   StateData);
		{rebind, NewStateData} ->
		    ?INFO_MSG("(~w) Reopened session for ~s",
			      [StateData#state.socket,
			       jlib:jid_to_string(JID)]),
		    SID = {now(), self()},
		    StateData2 =
			NewStateData#state{
			  socket = StateData#state.socket,
			  sockmod = StateData#state.sockmod,
			  socket_monitor = StateData#state.socket_monitor,
			  sid = SID,
			  ip = StateData#state.ip,
			  keepalive_timer = StateData#state.keepalive_timer,
			  ack_timer = undefined
			 },
		    send_element(StateData2,
				 {xmlelement, "rebind",
				  [{"xmlns", ?NS_P1_REBIND}],
				  []}),
                    maybe_migrate(session_established, StateData2)
	    after 1000 ->
		    send_element(StateData,
				 {xmlelement, "failure",
				  [{"xmlns", ?NS_P1_REBIND}],
				  [{xmlcdata, "Session not found"}]}),
		    fsm_next_state(wait_for_feature_request,
				   StateData)
	    end
    end.

process_push_iq(From, To,
		#iq{type = _Type, sub_el = El} = IQ,
		StateData) ->
    {Res, NewStateData} =
	case El of
	    {xmlelement, "push", _, _} ->
		SKeepAlive =
		    xml:get_path_s(El, [{elem, "keepalive"}, {attr, "max"}]),
		SOORTimeout =
		    xml:get_path_s(El, [{elem, "session"}, {attr, "duration"}]),
		Status = xml:get_path_s(El, [{elem, "status"}, cdata]),
		Show = xml:get_path_s(El, [{elem, "status"}, {attr, "type"}]),
		SSendBody = xml:get_path_s(El, [{elem, "body"}, {attr, "send"}]),
		SendBody =
		    case SSendBody of
			"all" -> all;
			"first-per-user" -> first_per_user;
			"first" -> first;
			"none" -> none;
			_ -> none
		    end,
		SendGroupchat =
		    xml:get_path_s(El, [{elem, "body"},
					{attr, "groupchat"}]) == "true",
		SendFrom = send_from(El),
		AppID = xml:get_path_s(El, [{elem, "appid"}, cdata]),
		{Offline, Keep} =
		    case xml:get_path_s(El, [{elem, "offline"}, cdata]) of
			"true" -> {true, false};
			"keep" -> {false, true};
			_ -> {false, false}
		    end,
		Notification1 = xml:get_path_s(El, [{elem, "notification"}]),
		Notification =
		    case Notification1 of
			{xmlelement, _, _, _} ->
			    Notification1;
			_ ->
			    {xmlelement, "notification", [],
			     [{xmlelement, "type", [],
			       [{xmlcdata, "none"}]}]}
		    end,
		case catch {list_to_integer(SKeepAlive),
			    list_to_integer(SOORTimeout)} of
		    {KeepAlive, OORTimeout}
		    when OORTimeout =< ?MAX_OOR_TIMEOUT ->
			if
			    Offline ->
				ejabberd_hooks:run(
				  p1_push_enable_offline,
				  StateData#state.server,
				  [StateData#state.jid,
				   Notification, SendBody, SendFrom, AppID]);
			    Keep ->
				ok;
			    true ->
				ejabberd_hooks:run(
				  p1_push_disable,
				  StateData#state.server,
				  [StateData#state.jid,
				   Notification,
				   AppID])
			end,
			NSD1 =
			    StateData#state{keepalive_timeout = KeepAlive,
					    oor_timeout = OORTimeout * 60,
					    oor_status = Status,
					    oor_show = Show,
					    oor_notification = Notification,
					    oor_send_body = SendBody,
					    oor_send_groupchat = SendGroupchat,
					    oor_send_from = SendFrom,
					    oor_appid = AppID,
                                            oor_offline = Offline},
			NSD2 = start_keepalive_timer(NSD1),
			{{result, []}, NSD2};
		    _ ->
			{{error, ?ERR_BAD_REQUEST}, StateData}
		end;
	    {xmlelement, "disable", _, _} ->
		ejabberd_hooks:run(
		  p1_push_disable,
		  StateData#state.server,
		  [StateData#state.jid,
		   StateData#state.oor_notification,
		   StateData#state.oor_appid]),
		NSD1 =
		    StateData#state{keepalive_timeout = undefined,
				    oor_timeout = undefined,
				    oor_status = "",
				    oor_show = "",
				    oor_notification = undefined,
				    oor_send_body = all},
		NSD2 = start_keepalive_timer(NSD1),
		{{result, []}, NSD2};
	    {xmlelement, "badge", _, _} ->
		SBadge = xml:get_path_s(El, [{attr, "unread"}]),
		Badge =
		    case catch list_to_integer(SBadge) of
			B when is_integer(B) ->
			    B;
			_ ->
			    0
		    end,
		NSD1 =
		    StateData#state{oor_unread_client = Badge},
		{{result, []}, NSD1};
	    _ ->
		{{error, ?ERR_BAD_REQUEST}, StateData}
	end,
    IQRes =
	case Res of
	    {result, Result} ->
		IQ#iq{type = result, sub_el = Result};
	    {error, Error} ->
		IQ#iq{type = error, sub_el = [El, Error]}
	end,
    ejabberd_router:route(
      To, From, jlib:iq_to_xml(IQRes)),
    NewStateData.

check_x_pushed({xmlelement, _Name, _Attrs, Els}) ->
    check_x_pushed1(Els).

check_x_pushed1([]) ->
    false;
check_x_pushed1([{xmlcdata, _} | Els]) ->
    check_x_pushed1(Els);
check_x_pushed1([El | Els]) ->
    case xml:get_tag_attr_s("xmlns", El) of
	?NS_P1_PUSHED ->
	    true;
	_ ->
	    check_x_pushed1(Els)
    end.

check_x_attachment({xmlelement, _Name, _Attrs, Els}) ->
    check_x_attachment1(Els).

check_x_attachment1([]) ->
    false;
check_x_attachment1([{xmlcdata, _} | Els]) ->
    check_x_attachment1(Els);
check_x_attachment1([El | Els]) ->
    case xml:get_tag_attr_s("xmlns", El) of
	?NS_P1_ATTACHMENT ->
	    true;
	_ ->
	    check_x_attachment1(Els)
    end.

%% TODO: Delete XEP-0091 stuff once it is Obsolete
maybe_add_delay(El, TZ, From, Desc) ->
    maybe_add_delay(El, TZ, From, Desc, calendar:now_to_universal_time(now())).
maybe_add_delay({xmlelement, _, _, Els} = El, TZ, From, Desc, TimeStamp) ->
    HasOldTS = lists:any(
                 fun({xmlelement, "x", Attrs, _}) ->
                         xml:get_attr_s("xmlns", Attrs) == ?NS_DELAY91;
                    (_) ->
                         false
                 end, Els),
    HasNewTS = lists:any(
                 fun({xmlelement, "delay", Attrs, _}) ->
                         xml:get_attr_s("xmlns", Attrs) == ?NS_DELAY;
                    (_) ->
                         false
                 end, Els),
    El1 = if not HasOldTS ->
                  xml:append_subtags(El, [jlib:timestamp_to_xml(TimeStamp)]);
             true ->
                  El
          end,
    if not HasNewTS ->
            xml:append_subtags(
              El1, [jlib:timestamp_to_xml(TimeStamp, TZ, From, Desc)]);
       true ->
            El1
    end.

send_from(El) ->
    %% First test previous version attribute:
    case xml:get_path_s(El, [{elem, "body"}, {attr, "jid"}]) of
        "false" ->
             none;
        "true" ->
             jid;
        "" ->
             case xml:get_path_s(El, [{elem, "body"}, {attr, "from"}]) of
                  "jid" -> jid;
                  "username" -> username;
                  "name" -> name;
                  "none" -> none;
                  _ -> jid
             end
    end.

fsm_limit_opts(Opts) ->
    case lists:keysearch(max_fsm_queue, 1, Opts) of
	{value, {_, N}} when is_integer(N) ->
	    [{max_queue, N}];
	_ ->
	    case ejabberd_config:get_local_option(max_fsm_queue) of
		N when is_integer(N) ->
		    [{max_queue, N}];
		_ ->
		    []
	    end
    end.

bounce_messages() ->
    receive
	{route, From, To, El} ->
	    ejabberd_router:route(From, To, El),
	    bounce_messages()
    after 0 ->
	    ok
    end.

%%%----------------------------------------------------------------------
%%% XEP-0191
%%%----------------------------------------------------------------------

route_blocking(What, StateData) ->
    SubEl =
	case What of
	    {block, JIDs} ->
		{xmlelement, "block",
		 [{"xmlns", ?NS_BLOCKING}],
		 lists:map(
		   fun(JID) ->
			   {xmlelement, "item",
			    [{"jid", jlib:jid_to_string(JID)}],
			    []}
				       end, JIDs)};
	    {unblock, JIDs} ->
		{xmlelement, "unblock",
		 [{"xmlns", ?NS_BLOCKING}],
		 lists:map(
		   fun(JID) ->
			   {xmlelement, "item",
			    [{"jid", jlib:jid_to_string(JID)}],
			    []}
		   end, JIDs)};
	    unblock_all ->
		{xmlelement, "unblock",
		 [{"xmlns", ?NS_BLOCKING}], []}
	end,
    PrivPushIQ =
	#iq{type = set, xmlns = ?NS_BLOCKING,
	    id = "push",
	    sub_el = [SubEl]},
    PrivPushEl =
	jlib:replace_from_to(
	  jlib:jid_remove_resource(
	    StateData#state.jid),
	  StateData#state.jid,
	  jlib:iq_to_xml(PrivPushIQ)),
    send_element(StateData, PrivPushEl),
    %% No need to replace active privacy list here,
    %% blocking pushes are always accompanied by
    %% Privacy List pushes
    ok.

%%%----------------------------------------------------------------------
%%% JID Set memory footprint reduction code
%%%----------------------------------------------------------------------

%% Try to reduce the heap footprint of the four presence sets
%% by ensuring that we re-use strings and Jids wherever possible.
pack(S = #state{pres_a=A,
                pres_i=I,
                pres_f=F,
                pres_t=T}) ->
    {NewA, Pack1} = pack_jid_set(A, gb_trees:empty()),
    {NewI, Pack2} = pack_jid_set(I, Pack1),
    {NewF, Pack3} = pack_jid_set(F, Pack2),
    {NewT, _Pack4} = pack_jid_set(T, Pack3),
    %% Throw away Pack4 so that if we delete references to
    %% Strings or Jids in any of the sets there will be
    %% no live references for the GC to find.
    S#state{pres_a=NewA,
            pres_i=NewI,
            pres_f=NewF,
            pres_t=NewT}.

pack_jid_set(Set, Pack) ->
    Jids = ?SETS:to_list(Set),
    {PackedJids, NewPack} = pack_jids(Jids, Pack, []),
    {?SETS:from_list(PackedJids), NewPack}.

pack_jids([], Pack, Acc) -> {Acc, Pack};
pack_jids([{U,S,R}=Jid | Jids], Pack, Acc) ->
    case gb_trees:lookup(Jid, Pack) of
        {value, PackedJid} ->
            pack_jids(Jids, Pack, [PackedJid | Acc]);
        none ->
            {NewU, Pack1} = pack_string(U, Pack),
            {NewS, Pack2} = pack_string(S, Pack1),
            {NewR, Pack3} = pack_string(R, Pack2),
            NewJid = {NewU, NewS, NewR},
            NewPack = gb_trees:insert(NewJid, NewJid, Pack3),
            pack_jids(Jids, NewPack, [NewJid | Acc])
    end.

pack_string(String, Pack) ->
    case gb_trees:lookup(String, Pack) of
        {value, PackedString} ->
            {PackedString, Pack};
        none ->
            {String, gb_trees:insert(String, String, Pack)}
    end.


%% @spec () -> string()
%% @doc Build the content of a Flash policy file.
%% It specifies as domain "*".
%% It specifies as to-ports the ports that serve ejabberd_c2s.
flash_policy_string() ->
    Listen = ejabberd_config:get_local_option(listen),
    ClientPortsDeep = ["," ++ integer_to_list(Port)
		       || {{Port,_,_}, ejabberd_c2s, _Opts} <- Listen],
    %% NOTE: The function string:join/2 was introduced in Erlang/OTP R12B-0
    %% so it can't be used yet in ejabberd.
    ToPortsString = case lists:flatten(ClientPortsDeep) of
			[$, | Tail] -> Tail;
			_ -> []
		    end,

    "<?xml version=\"1.0\"?>\n"
	"<!DOCTYPE cross-domain-policy SYSTEM "
        "\"http://www.macromedia.com/xml/dtds/cross-domain-policy.dtd\">\n"
	"<cross-domain-policy>\n"
	"  <allow-access-from domain=\"*\" to-ports=\""
	++ ToPortsString ++
	"\"/>\n"
	"</cross-domain-policy>\n\0".

need_redirect(#state{redirect = true, user = User, server = Server}) ->
    LUser = jlib:nodeprep(User),
    LServer = jlib:nameprep(Server),
    case ejabberd_cluster:get_node({LUser, LServer}) of
        Node when node() == Node ->
            false;
        Node ->
            case rpc:call(Node, ejabberd_config,
                          get_local_option, [hostname], 5000) of
                Host when is_list(Host) ->
                    {true, Host};
                _ ->
                    false
            end
    end;
need_redirect(_) ->
    false.<|MERGE_RESOLUTION|>--- conflicted
+++ resolved
@@ -1211,17 +1211,13 @@
 			end;
 		    "iq" ->
 			case jlib:iq_query_info(NewEl) of
-<<<<<<< HEAD
-			    #iq{xmlns = ?NS_PRIVACY} = IQ ->
+			    #iq{xmlns = Xmlns} = IQ
+			    when Xmlns == ?NS_PRIVACY;
+				 Xmlns == ?NS_BLOCKING ->
 				ejabberd_hooks:run(
 				  user_send_packet,
 				  Server,
 				  [StateData#state.debug, FromJID, ToJID, NewEl]),
-=======
-			    #iq{xmlns = Xmlns} = IQ
-			    when Xmlns == ?NS_PRIVACY;
-				 Xmlns == ?NS_BLOCKING ->
->>>>>>> d6a076da
 				process_privacy_iq(
 				  FromJID, ToJID, IQ, StateData);
 			    #iq{xmlns = ?NS_P1_PUSH} = IQ ->
