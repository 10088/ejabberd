%%%----------------------------------------------------------------------
%%% File    : mod_http_api.erl
%%% Author  : Christophe romain <christophe.romain@process-one.net>
%%% Purpose : Implements REST API for ejabberd using JSON data
%%% Created : 15 Sep 2014 by Christophe Romain <christophe.romain@process-one.net>
%%%
%%%
%%% ejabberd, Copyright (C) 2002-2016   ProcessOne
%%%
%%% This program is free software; you can redistribute it and/or
%%% modify it under the terms of the GNU General Public License as
%%% published by the Free Software Foundation; either version 2 of the
%%% License, or (at your option) any later version.
%%%
%%% This program is distributed in the hope that it will be useful,
%%% but WITHOUT ANY WARRANTY; without even the implied warranty of
%%% MERCHANTABILITY or FITNESS FOR A PARTICULAR PURPOSE.  See the GNU
%%% General Public License for more details.
%%%
%%% You should have received a copy of the GNU General Public License along
%%% with this program; if not, write to the Free Software Foundation, Inc.,
%%% 51 Franklin Street, Fifth Floor, Boston, MA 02110-1301 USA.
%%%
%%%----------------------------------------------------------------------

%% Example config:
%%
%%  in ejabberd_http listener
%%    request_handlers:
%%      "/api": mod_http_api
%%
%% To use a specific API version N, add a vN element in the URL path:
%%  in ejabberd_http listener
%%    request_handlers:
%%      "/api/v2": mod_http_api
%%
%% Access rights are defined with:
%% commands_admin_access: configure
%% commands:
%%   - add_commands: user
%%
%%
%% add_commands allow exporting a class of commands, from
%%   open: methods is not risky and can be called by without any access check
%%   restricted (default): the same, but will appear only in ejabberdctl list.
%%   admin – auth is required with XMLRPC and HTTP API and checked for admin priviledges, works as usual in ejabberdctl.
%%   user - can be used through XMLRPC and HTTP API, even by user. Only admin can use the commands for other users.
%%
%% Then to perform an action, send a POST request to the following URL:
%% http://localhost:5280/api/<call_name>
%%
%% It's also possible to enable unrestricted access to some commands from group
%% of IP addresses by using option `admin_ip_access` by having fragment like
%% this in configuration file:
%%   modules:
%%     mod_http_api:
%%       admin_ip_access: admin_ip_access_rule
%%...
%%   access:
%%     admin_ip_access_rule:
%%       admin_ip_acl:
%%         - command1
%%         - command2
%%         %% use `all` to give access to all commands
%%...
%%   acl:
%%     admin_ip_acl:
%%       ip:
%%         - "127.0.0.1/8"

-module(mod_http_api).

-author('cromain@process-one.net').

-behaviour(gen_mod).

-export([start/2, stop/1, process/2, mod_opt_type/1]).

-include("ejabberd.hrl").
-include("jlib.hrl").
-include("logger.hrl").
-include("ejabberd_http.hrl").

-define(DEFAULT_API_VERSION, 0).

-define(CT_PLAIN,
        {<<"Content-Type">>, <<"text/plain">>}).

-define(CT_XML,
        {<<"Content-Type">>, <<"text/xml; charset=utf-8">>}).

-define(CT_JSON,
        {<<"Content-Type">>, <<"application/json">>}).

-define(AC_ALLOW_ORIGIN,
        {<<"Access-Control-Allow-Origin">>, <<"*">>}).

-define(AC_ALLOW_METHODS,
        {<<"Access-Control-Allow-Methods">>,
         <<"GET, POST, OPTIONS">>}).

-define(AC_ALLOW_HEADERS,
        {<<"Access-Control-Allow-Headers">>,
         <<"Content-Type">>}).

-define(AC_MAX_AGE,
        {<<"Access-Control-Max-Age">>, <<"86400">>}).

-define(OPTIONS_HEADER,
        [?CT_PLAIN, ?AC_ALLOW_ORIGIN, ?AC_ALLOW_METHODS,
         ?AC_ALLOW_HEADERS, ?AC_MAX_AGE]).

-define(HEADER(CType),
        [CType, ?AC_ALLOW_ORIGIN, ?AC_ALLOW_HEADERS]).

%% -------------------
%% Module control
%% -------------------

start(_Host, _Opts) ->
    ok.

stop(_Host) ->
    ok.

%% ----------
%% basic auth
%% ----------

check_permissions(Request, Command) ->
    case catch binary_to_existing_atom(Command, utf8) of
        Call when is_atom(Call) ->
            {ok, CommandPolicy} = ejabberd_commands:get_command_policy(Call),
            check_permissions2(Request, Call, CommandPolicy);
        _ ->
            unauthorized_response()
    end.

check_permissions2(#request{auth = HTTPAuth, headers = Headers}, Call, _)
  when HTTPAuth /= undefined ->
    Admin =
        case lists:keysearch(<<"X-Admin">>, 1, Headers) of
            {value, {_, <<"true">>}} -> true;
            _ -> false
        end,
    Auth =
        case HTTPAuth of
            {SJID, Pass} ->
                case jid:from_string(SJID) of
                    #jid{user = User, server = Server} ->
                        case ejabberd_auth:check_password(User, <<"">>, Server, Pass) of
                            true -> {ok, {User, Server, Pass, Admin}};
                            false -> false
                        end;
                    _ ->
                        false
                end;
            {oauth, Token, _} ->
                case oauth_check_token(Call, Token) of
                    {ok, User, Server} ->
                        {ok, {User, Server, {oauth, Token}, Admin}};
                    false ->
                        false
                end;
            _ ->
                false
        end,
    case Auth of
        {ok, A} -> {allowed, Call, A};
        _ -> unauthorized_response()
    end;
check_permissions2(_Request, Call, open) ->
    {allowed, Call, noauth};
check_permissions2(#request{ip={IP, _Port}}, Call, _Policy) ->
    Access = gen_mod:get_module_opt(global, ?MODULE, admin_ip_access,
                                    mod_opt_type(admin_ip_access),
                                    none),
    Res = acl:match_rule(global, Access, IP),
    case Res of
        all ->
            {allowed, Call, admin};
        [all] ->
            {allowed, Call, admin};
        allow ->
            {allowed, Call, admin};
        Commands when is_list(Commands) ->
            case lists:member(Call, Commands) of
                true -> {allowed, Call, admin};
                _ -> unauthorized_response()
            end;
        _E ->
	    ?DEBUG("Unauthorized: ~p", [_E]),
            unauthorized_response()
    end;
check_permissions2(_Request, _Call, _Policy) ->
    unauthorized_response().

oauth_check_token(Scope, Token) when is_atom(Scope) ->
    oauth_check_token(atom_to_binary(Scope, utf8), Token);
oauth_check_token(Scope, Token) ->
    ejabberd_oauth:check_token(Scope, Token).

%% ------------------
%% command processing
%% ------------------

%process(Call, Request) ->
%    ?DEBUG("~p~n~p", [Call, Request]), ok;
process(_, #request{method = 'POST', data = <<>>}) ->
    ?DEBUG("Bad Request: no data", []),
    badrequest_response(<<"Missing POST data">>);
process([Call], #request{method = 'POST', data = Data, ip = IP} = Req) ->
    Version = get_api_version(Req),
    try
        Args = case jiffy:decode(Data) of
            List when is_list(List) -> List;
            {List} when is_list(List) -> List;
            Other -> [Other]
        end,
        log(Call, Args, IP),
        case check_permissions(Req, Call) of
            {allowed, Cmd, Auth} ->
                {Code, Result} = handle(Cmd, Auth, Args, Version),
                json_response(Code, jiffy:encode(Result));
            %% Warning: check_permission direcly formats 401 reply if not authorized
            ErrorResponse ->
                ErrorResponse
        end
    catch _:{error,{_,invalid_json}} = _Err ->
	    ?DEBUG("Bad Request: ~p", [_Err]),
	    badrequest_response(<<"Invalid JSON input">>);
	  _:_Error ->
        ?DEBUG("Bad Request: ~p ~p", [_Error, erlang:get_stacktrace()]),
        badrequest_response()
    end;
process([Call], #request{method = 'GET', q = Data, ip = IP} = Req) ->
    Version = get_api_version(Req),
    try
        Args = case Data of
            [{nokey, <<>>}] -> [];
            _ -> Data
        end,
        log(Call, Args, IP),
        case check_permissions(Req, Call) of
            {allowed, Cmd, Auth} ->
                {Code, Result} = handle(Cmd, Auth, Args, Version),
                json_response(Code, jiffy:encode(Result));
            %% Warning: check_permission direcly formats 401 reply if not authorized
            ErrorResponse ->
                ErrorResponse
        end
    catch _:_Error ->
        ?DEBUG("Bad Request: ~p ~p", [_Error, erlang:get_stacktrace()]),
        badrequest_response()
    end;
process([], #request{method = 'OPTIONS', data = <<>>}) ->
    {200, ?OPTIONS_HEADER, []};
process(_Path, Request) ->
    ?DEBUG("Bad Request: no handler ~p", [Request]),
    badrequest_response().

% get API version N from last "vN" element in URL path
get_api_version(#request{path = Path}) ->
    get_api_version(lists:reverse(Path));
get_api_version([<<"v", String/binary>> | Tail]) ->
    case catch jlib:binary_to_integer(String) of
	N when is_integer(N) ->
	    N;
	_ ->
	    get_api_version(Tail)
    end;
get_api_version([_Head | Tail]) ->
    get_api_version(Tail);
get_api_version([]) ->
    ?DEFAULT_API_VERSION.

%% ----------------
%% command handlers
%% ----------------

% generic ejabberd command handler
handle(Call, Auth, Args, Version) when is_atom(Call), is_list(Args) ->
    case ejabberd_commands:get_command_format(Call, Auth, Version) of
        {ArgsSpec, _} when is_list(ArgsSpec) ->
            Args2 = [{jlib:binary_to_atom(Key), Value} || {Key, Value} <- Args],
            Spec = lists:foldr(
                    fun ({Key, binary}, Acc) ->
                            [{Key, <<>>}|Acc];
                        ({Key, string}, Acc) ->
                            [{Key, <<>>}|Acc];
                        ({Key, integer}, Acc) ->
                            [{Key, 0}|Acc];
                        ({Key, {list, _}}, Acc) ->
                            [{Key, []}|Acc];
                        ({Key, atom}, Acc) ->
                            [{Key, undefined}|Acc]
                    end, [], ArgsSpec),
	    try
		handle2(Call, Auth, match(Args2, Spec), Version)
	    catch throw:not_found ->
		    {404, <<"not_found">>};
		  throw:{not_found, Why} when is_atom(Why) ->
		    {404, jlib:atom_to_binary(Why)};
		  throw:{not_found, Msg} ->
		    {404, iolist_to_binary(Msg)};
		  throw:not_allowed ->
		    {401, <<"not_allowed">>};
		  throw:{not_allowed, Why} when is_atom(Why) ->
		    {401, jlib:atom_to_binary(Why)};
		  throw:{not_allowed, Msg} ->
		    {401, iolist_to_binary(Msg)};
		  throw:{invalid_parameter, Msg} ->
		    {400, iolist_to_binary(Msg)};
		  throw:{error, Why} when is_atom(Why) ->
		    {400, jlib:atom_to_binary(Why)};
		  throw:{error, Msg} ->
		    {400, iolist_to_binary(Msg)};
		  throw:Error when is_atom(Error) ->
		    {400, jlib:atom_to_binary(Error)};
		  throw:Msg when is_list(Msg); is_binary(Msg) ->
		    {400, iolist_to_binary(Msg)};
		  _Error ->
		    ?ERROR_MSG("REST API Error: ~p ~p", [_Error, erlang:get_stacktrace()]),
		    {500, <<"internal_error">>}
	    end;
        {error, Msg} ->
	    ?ERROR_MSG("REST API Error: ~p", [Msg]),
            {400, Msg};
        _Error ->
	    ?ERROR_MSG("REST API Error: ~p", [_Error]),
            {400, <<"Error">>}
    end.

handle2(Call, Auth, Args, Version) when is_atom(Call), is_list(Args) ->
    {ArgsF, _ResultF} = ejabberd_commands:get_command_format(Call, Auth, Version),
    ArgsFormatted = format_args(Args, ArgsF),
<<<<<<< HEAD
    case ejabberd_commands:execute_command(undefined, Auth, 
					   Call, ArgsFormatted, Version) of
	{error, Error} ->
	    throw(Error);
	Res ->
	    format_command_result(Call, Auth, Res, Version)
=======
    case ejabberd_command(Auth, Call, ArgsFormatted, 400) of
        0 -> {200, <<"OK">>};
        1 -> {500, <<"500 Internal server error">>};
        400 -> {400, <<"400 Bad Request">>};
        401 -> {401, <<"401 Unauthorized">>};
        404 -> {404, <<"404 Not found">>};
        Res -> format_command_result(Call, Auth, Res)
>>>>>>> d35c5ebd
    end.

get_elem_delete(A, L) ->
    case proplists:get_all_values(A, L) of
      [Value] -> {Value, proplists:delete(A, L)};
      [_, _ | _] ->
	  %% Crash reporting the error
	  exit({duplicated_attribute, A, L});
      [] ->
	  %% Report the error and then force a crash
	  exit({attribute_not_found, A, L})
    end.

format_args(Args, ArgsFormat) ->
    {ArgsRemaining, R} = lists:foldl(fun ({ArgName,
					   ArgFormat},
					  {Args1, Res}) ->
					     {ArgValue, Args2} =
						 get_elem_delete(ArgName,
								 Args1),
					     Formatted = format_arg(ArgValue,
								    ArgFormat),
					     {Args2, Res ++ [Formatted]}
				     end,
				     {Args, []}, ArgsFormat),
    case ArgsRemaining of
      [] -> R;
      L when is_list(L) -> exit({additional_unused_args, L})
    end.

format_arg({array, Elements},
	   {list, {ElementDefName, ElementDefFormat}})
    when is_list(Elements) ->
    lists:map(fun ({struct, [{ElementName, ElementValue}]}) when
                        ElementDefName == ElementName ->
		      format_arg(ElementValue, ElementDefFormat)
	      end,
	      Elements);
format_arg({array, [{struct, Elements}]},
	   {list, {ElementDefName, ElementDefFormat}})
    when is_list(Elements) ->
    lists:map(fun ({ElementName, ElementValue}) ->
		      true = ElementDefName == ElementName,
		      format_arg(ElementValue, ElementDefFormat)
	      end,
	      Elements);
format_arg({array, [{struct, Elements}]},
	   {tuple, ElementsDef})
    when is_list(Elements) ->
    FormattedList = format_args(Elements, ElementsDef),
    list_to_tuple(FormattedList);
format_arg({array, Elements}, {list, ElementsDef})
    when is_list(Elements) and is_atom(ElementsDef) ->
    [format_arg(Element, ElementsDef)
     || Element <- Elements];
format_arg(Arg, integer) when is_integer(Arg) -> Arg;
format_arg(Arg, binary) when is_list(Arg) -> process_unicode_codepoints(Arg);
format_arg(Arg, binary) when is_binary(Arg) -> Arg;
format_arg(Arg, string) when is_list(Arg) -> process_unicode_codepoints(Arg);
format_arg(Arg, string) when is_binary(Arg) -> Arg;
format_arg(undefined, binary) -> <<>>;
format_arg(undefined, string) -> <<>>;
format_arg(Arg, Format) ->
    ?ERROR_MSG("don't know how to format Arg ~p for format ~p", [Arg, Format]),
    throw({invalid_parameter,
	   io_lib:format("Arg ~p is not in format ~p",
			 [Arg, Format])}).

process_unicode_codepoints(Str) ->
    iolist_to_binary(lists:map(fun(X) when X > 255 -> unicode:characters_to_binary([X]);
                                  (Y) -> Y
                               end, Str)).

%% ----------------
%% internal helpers
%% ----------------

match(Args, Spec) ->
    [{Key, proplists:get_value(Key, Args, Default)} || {Key, Default} <- Spec].

<<<<<<< HEAD
=======
ejabberd_command(Auth, Cmd, Args, Default) ->
    Access = case Auth of
                 admin -> [];
                 _ -> undefined
             end,
    case catch ejabberd_commands:execute_command(Access, Auth, Cmd, Args) of
        {'EXIT', _} -> Default;
        {error, account_unprivileged} -> 401;
        {error, _} -> Default;
        Result -> Result
    end.
>>>>>>> d35c5ebd

format_command_result(Cmd, Auth, Result, Version) ->
    {_, ResultFormat} = ejabberd_commands:get_command_format(Cmd, Auth, Version),
    case {ResultFormat, Result} of
	{{_, rescode}, V} when V == true; V == ok ->
	    {200, 0};
	{{_, rescode}, _} ->
	    {200, 1};
	{{_, restuple}, {V1, Text1}} when V1 == true; V1 == ok ->
	    {200, iolist_to_binary(Text1)};
	{{_, restuple}, {_, Text2}} ->
	    {500, iolist_to_binary(Text2)};
	{{_, {list, _}}, _V} ->
	    {_, L} = format_result(Result, ResultFormat),
	    {200, L};
	{{_, {tuple, _}}, _V} ->
	    {_, T} = format_result(Result, ResultFormat),
	    {200, T};
	_ ->
	    {200, {[format_result(Result, ResultFormat)]}}
    end.

format_result(Atom, {Name, atom}) ->
    {jlib:atom_to_binary(Name), jlib:atom_to_binary(Atom)};

format_result(Int, {Name, integer}) ->
    {jlib:atom_to_binary(Name), Int};

format_result(String, {Name, string}) ->
    {jlib:atom_to_binary(Name), iolist_to_binary(String)};

format_result(Code, {Name, rescode}) ->
    {jlib:atom_to_binary(Name), Code == true orelse Code == ok};

format_result({Code, Text}, {Name, restuple}) ->
    {jlib:atom_to_binary(Name),
     {[{<<"res">>, Code == true orelse Code == ok},
       {<<"text">>, iolist_to_binary(Text)}]}};

format_result(Els, {Name, {list, {_, {tuple, [{_, atom}, _]}} = Fmt}}) ->
    {jlib:atom_to_binary(Name), {[format_result(El, Fmt) || El <- Els]}};

format_result(Els, {Name, {list, Def}}) ->
    {jlib:atom_to_binary(Name), [element(2, format_result(El, Def)) || El <- Els]};

format_result(Tuple, {_Name, {tuple, [{_, atom}, ValFmt]}}) ->
    {Name2, Val} = Tuple,
    {_, Val2} = format_result(Val, ValFmt),
    {jlib:atom_to_binary(Name2), Val2};

format_result(Tuple, {Name, {tuple, Def}}) ->
    Els = lists:zip(tuple_to_list(Tuple), Def),
    {jlib:atom_to_binary(Name), {[format_result(El, ElDef) || {El, ElDef} <- Els]}};

format_result(404, {_Name, _}) ->
    "not_found".

unauthorized_response() ->
    unauthorized_response(<<"401 Unauthorized">>).
unauthorized_response(Body) ->
    json_response(401, jiffy:encode(Body)).

badrequest_response() ->
    badrequest_response(<<"400 Bad Request">>).
badrequest_response(Body) ->
    json_response(400, jiffy:encode(Body)).

json_response(Code, Body) when is_integer(Code) ->
    {Code, ?HEADER(?CT_JSON), Body}.

log(Call, Args, {Addr, Port}) ->
    AddrS = jlib:ip_to_list({Addr, Port}),
    ?INFO_MSG("API call ~s ~p from ~s:~p", [Call, Args, AddrS, Port]);
log(Call, Args, IP) ->
    ?INFO_MSG("API call ~s ~p (~p)", [Call, Args, IP]).

mod_opt_type(admin_ip_access) ->
    fun(Access) when is_atom(Access) -> Access end;
mod_opt_type(_) -> [admin_ip_access].<|MERGE_RESOLUTION|>--- conflicted
+++ resolved
@@ -334,23 +334,7 @@
 handle2(Call, Auth, Args, Version) when is_atom(Call), is_list(Args) ->
     {ArgsF, _ResultF} = ejabberd_commands:get_command_format(Call, Auth, Version),
     ArgsFormatted = format_args(Args, ArgsF),
-<<<<<<< HEAD
-    case ejabberd_commands:execute_command(undefined, Auth, 
-					   Call, ArgsFormatted, Version) of
-	{error, Error} ->
-	    throw(Error);
-	Res ->
-	    format_command_result(Call, Auth, Res, Version)
-=======
-    case ejabberd_command(Auth, Call, ArgsFormatted, 400) of
-        0 -> {200, <<"OK">>};
-        1 -> {500, <<"500 Internal server error">>};
-        400 -> {400, <<"400 Bad Request">>};
-        401 -> {401, <<"401 Unauthorized">>};
-        404 -> {404, <<"404 Not found">>};
-        Res -> format_command_result(Call, Auth, Res)
->>>>>>> d35c5ebd
-    end.
+    ejabberd_command(Auth, Call, ArgsFormatted, Version).
 
 get_elem_delete(A, L) ->
     case proplists:get_all_values(A, L) of
@@ -430,20 +414,17 @@
 match(Args, Spec) ->
     [{Key, proplists:get_value(Key, Args, Default)} || {Key, Default} <- Spec].
 
-<<<<<<< HEAD
-=======
-ejabberd_command(Auth, Cmd, Args, Default) ->
+ejabberd_command(Auth, Cmd, Args, Version) ->
     Access = case Auth of
                  admin -> [];
                  _ -> undefined
              end,
-    case catch ejabberd_commands:execute_command(Access, Auth, Cmd, Args) of
-        {'EXIT', _} -> Default;
-        {error, account_unprivileged} -> 401;
-        {error, _} -> Default;
-        Result -> Result
+    case ejabberd_commands:execute_command(Access, Auth, Cmd, Args, Version) of
+        {error, Error} ->
+            throw(Error);
+        Res ->
+            format_command_result(Cmd, Auth, Res, Version)
     end.
->>>>>>> d35c5ebd
 
 format_command_result(Cmd, Auth, Result, Version) ->
     {_, ResultFormat} = ejabberd_commands:get_command_format(Cmd, Auth, Version),
