%%%----------------------------------------------------------------------
%%% File    : mod_muc_room.erl
%%% Author  : Alexey Shchepin <alexey@process-one.net>
%%% Purpose : MUC room stuff
%%% Created : 19 Mar 2003 by Alexey Shchepin <alexey@process-one.net>
%%%
%%%
%%% ejabberd, Copyright (C) 2002-2016   ProcessOne
%%%
%%% This program is free software; you can redistribute it and/or
%%% modify it under the terms of the GNU General Public License as
%%% published by the Free Software Foundation; either version 2 of the
%%% License, or (at your option) any later version.
%%%
%%% This program is distributed in the hope that it will be useful,
%%% but WITHOUT ANY WARRANTY; without even the implied warranty of
%%% MERCHANTABILITY or FITNESS FOR A PARTICULAR PURPOSE.  See the GNU
%%% General Public License for more details.
%%%
%%% You should have received a copy of the GNU General Public License along
%%% with this program; if not, write to the Free Software Foundation, Inc.,
%%% 51 Franklin Street, Fifth Floor, Boston, MA 02110-1301 USA.
%%%
%%%----------------------------------------------------------------------

-module(mod_muc_room).

-author('alexey@process-one.net').

-behaviour(gen_fsm).

%% External exports
-export([start_link/9,
	 start_link/7,
	 start/9,
	 start/7,
	 get_role/2,
	 get_affiliation/2,
	 is_occupant_or_admin/2,
	 route/4]).

%% gen_fsm callbacks
-export([init/1,
	 normal_state/2,
	 handle_event/3,
	 handle_sync_event/4,
	 handle_info/3,
	 terminate/3,
	 code_change/4]).

-include("ejabberd.hrl").
-include("logger.hrl").

-include("xmpp.hrl").

-include("mod_muc_room.hrl").

-define(MAX_USERS_DEFAULT_LIST,
	[5, 10, 20, 30, 50, 100, 200, 500, 1000, 2000, 5000]).

-define(DEFAULT_MAX_USERS_PRESENCE,1000).

%-define(DBGFSM, true).

-ifdef(DBGFSM).

-define(FSMOPTS, [{debug, [trace]}]).

-else.

-define(FSMOPTS, []).

-endif.

-type state() :: #state{}.
-type fsm_stop() :: {stop, normal, state()}.
-type fsm_next() :: {next_state, normal_state, state()}.
-type fsm_transition() :: fsm_stop() | fsm_next().

-export_type([state/0]).

%%%----------------------------------------------------------------------
%%% API
%%%----------------------------------------------------------------------
start(Host, ServerHost, Access, Room, HistorySize, RoomShaper,
      Creator, Nick, DefRoomOpts) ->
    gen_fsm:start(?MODULE, [Host, ServerHost, Access, Room, HistorySize,
			    RoomShaper, Creator, Nick, DefRoomOpts],
		    ?FSMOPTS).

start(Host, ServerHost, Access, Room, HistorySize, RoomShaper, Opts) ->
    gen_fsm:start(?MODULE, [Host, ServerHost, Access, Room, HistorySize,
			    RoomShaper, Opts],
		    ?FSMOPTS).

start_link(Host, ServerHost, Access, Room, HistorySize, RoomShaper,
	   Creator, Nick, DefRoomOpts) ->
    gen_fsm:start_link(?MODULE, [Host, ServerHost, Access, Room, HistorySize,
				 RoomShaper, Creator, Nick, DefRoomOpts],
		       ?FSMOPTS).

start_link(Host, ServerHost, Access, Room, HistorySize, RoomShaper, Opts) ->
    gen_fsm:start_link(?MODULE, [Host, ServerHost, Access, Room, HistorySize,
				 RoomShaper, Opts],
		       ?FSMOPTS).

%%%----------------------------------------------------------------------
%%% Callback functions from gen_fsm
%%%----------------------------------------------------------------------

init([Host, ServerHost, Access, Room, HistorySize,
      RoomShaper, Creator, _Nick, DefRoomOpts]) ->
    process_flag(trap_exit, true),
    Shaper = shaper:new(RoomShaper),
    State = set_affiliation(Creator, owner,
	    #state{host = Host, server_host = ServerHost,
		   access = Access, room = Room,
		   history = lqueue_new(HistorySize),
		   jid = jid:make(Room, Host, <<"">>),
		   just_created = true,
		   room_shaper = Shaper}),
    State1 = set_opts(DefRoomOpts, State),
    store_room(State1),
    ?INFO_MSG("Created MUC room ~s@~s by ~s",
	      [Room, Host, jid:to_string(Creator)]),
    add_to_log(room_existence, created, State1),
    add_to_log(room_existence, started, State1),
    {ok, normal_state, State1};
init([Host, ServerHost, Access, Room, HistorySize, RoomShaper, Opts]) ->
    process_flag(trap_exit, true),
    Shaper = shaper:new(RoomShaper),
    State = set_opts(Opts, #state{host = Host,
				  server_host = ServerHost,
				  access = Access,
				  room = Room,
				  history = lqueue_new(HistorySize),
				  jid = jid:make(Room, Host, <<"">>),
				  room_shaper = Shaper}),
    add_to_log(room_existence, started, State),
    {ok, normal_state, State}.

normal_state({route, From, <<"">>,
	      #message{type = Type, lang = Lang} = Packet}, StateData) ->
    case is_user_online(From, StateData) orelse
	is_subscriber(From, StateData) orelse
	is_user_allowed_message_nonparticipant(From, StateData) of
	true when Type == groupchat ->
	    Activity = get_user_activity(From, StateData),
	    Now = p1_time_compat:system_time(micro_seconds),
	    MinMessageInterval = trunc(gen_mod:get_module_opt(
					 StateData#state.server_host,
					 mod_muc, min_message_interval,
					 fun(MMI) when is_number(MMI) -> MMI end, 0)
				       * 1000000),
	    Size = element_size(Packet),
	    {MessageShaper, MessageShaperInterval} =
		shaper:update(Activity#activity.message_shaper, Size),
	    if Activity#activity.message /= undefined ->
		    ErrText = <<"Traffic rate limit is exceeded">>,
		    Err = xmpp:make_error(
			    Packet,
			    xmpp:err_resource_constraint(ErrText, Lang)),
		    ejabberd_router:route(StateData#state.jid, From, Err),
		    {next_state, normal_state, StateData};
	       Now >= Activity#activity.message_time + MinMessageInterval,
	       MessageShaperInterval == 0 ->
		    {RoomShaper, RoomShaperInterval} =
			shaper:update(StateData#state.room_shaper, Size),
		    RoomQueueEmpty = queue:is_empty(StateData#state.room_queue),
		    if RoomShaperInterval == 0, RoomQueueEmpty ->
			    NewActivity = Activity#activity{
					    message_time = Now,
					    message_shaper = MessageShaper},
			    StateData1 = store_user_activity(From,
							     NewActivity,
							     StateData),
			    StateData2 = StateData1#state{room_shaper =
							      RoomShaper},
			    process_groupchat_message(From, Packet,
						      StateData2);
		       true ->
			    StateData1 = if RoomQueueEmpty ->
						 erlang:send_after(RoomShaperInterval,
								   self(),
								   process_room_queue),
						 StateData#state{room_shaper =
								     RoomShaper};
					    true -> StateData
					 end,
			    NewActivity = Activity#activity{
					    message_time = Now,
					    message_shaper = MessageShaper,
					    message = Packet},
			    RoomQueue = queue:in({message, From},
						 StateData#state.room_queue),
			    StateData2 = store_user_activity(From,
							     NewActivity,
							     StateData1),
			    StateData3 = StateData2#state{room_queue = RoomQueue},
			    {next_state, normal_state, StateData3}
		    end;
	       true ->
		    MessageInterval = (Activity#activity.message_time +
					   MinMessageInterval - Now) div 1000,
		    Interval = lists:max([MessageInterval,
					  MessageShaperInterval]),
		    erlang:send_after(Interval, self(),
				      {process_user_message, From}),
		    NewActivity = Activity#activity{
				    message = Packet,
				    message_shaper = MessageShaper},
		    StateData1 = store_user_activity(From, NewActivity,	StateData),
		    {next_state, normal_state, StateData1}
	    end;
	true when Type == error ->
	    case is_user_online(From, StateData) of
		true ->
		    ErrorText = <<"It is not allowed to send error messages to the"
				  " room. The participant (~s) has sent an error "
				  "message (~s) and got kicked from the room">>,
		    NewState = expulse_participant(Packet, From, StateData,
						   translate:translate(Lang,
								       ErrorText)),
		    close_room_if_temporary_and_empty(NewState);
		_ ->
		    {next_state, normal_state, StateData}
	    end;
	true when Type == chat ->
	    ErrText = <<"It is not allowed to send private messages "
			"to the conference">>,
	    Err = xmpp:err_not_acceptable(ErrText, Lang),
	    ejabberd_router:route_error(StateData#state.jid, From, Packet, Err),
	    {next_state, normal_state, StateData};
	true when Type == normal ->
	    {next_state, normal_state,
	     try xmpp:decode_els(Packet) of
		 Pkt -> process_normal_message(From, Pkt, StateData)
	     catch _:{xmpp_codec, Why} ->
		     Txt = xmpp:format_error(Why),
		     Err = xmpp:err_bad_request(Txt, Lang),
		     ejabberd_router:route_error(
		       StateData#state.jid, From, Packet, Err),
		     StateData
	     end};
	true ->
	    ErrText = <<"Improper message type">>,
	    Err = xmpp:err_not_acceptable(ErrText, Lang),
	    ejabberd_router:route_error(StateData#state.jid, From, Packet, Err),
	    {next_state, normal_state, StateData};
	false when Type /= error ->
	    handle_roommessage_from_nonparticipant(Packet, StateData, From),
	    {next_state, normal_state, StateData};
	false ->
	    {next_state, normal_state, StateData}
    end;
normal_state({route, From, <<"">>,
	      #iq{type = Type, lang = Lang, sub_els = [_]} = IQ0},
	     StateData) when Type == get; Type == set ->
    try
	case ejabberd_hooks:run_fold(
	       muc_process_iq,
	       StateData#state.server_host,
	       xmpp:set_from_to(xmpp:decode_els(IQ0),
				From, StateData#state.jid),
	       [StateData]) of
	    ignore ->
		{next_state, normal_state, StateData};
	    #iq{type = T} = IQRes when T == error; T == result ->
		ejabberd_router:route(StateData#state.jid, From, IQRes),
		{next_state, normal_state, StateData};
	    #iq{sub_els = [SubEl]} = IQ ->
		Res1 = case xmpp:get_ns(SubEl) of
			   ?NS_MUC_ADMIN ->
			       process_iq_admin(From, IQ, StateData);
			   ?NS_MUC_OWNER ->
			       process_iq_owner(From, IQ, StateData);
			   ?NS_DISCO_INFO when SubEl#disco_info.node == <<>> ->
			       process_iq_disco_info(From, IQ, StateData);
			   ?NS_DISCO_ITEMS ->
			       process_iq_disco_items(From, IQ, StateData);
			   ?NS_VCARD ->
			       process_iq_vcard(From, IQ, StateData);
			   ?NS_MUCSUB ->
			       process_iq_mucsub(From, IQ, StateData);
			   ?NS_CAPTCHA ->
			       process_iq_captcha(From, IQ, StateData);
			   _ ->
			       Txt = <<"The feature requested is not "
				       "supported by the conference">>,
			       {error, xmpp:err_service_unavailable(Txt, Lang)}
		       end,
		{IQRes, NewStateData} =
		    case Res1 of
			{result, Res, SD} ->
			    {xmpp:make_iq_result(IQ, Res), SD};
			{result, Res} ->
			    {xmpp:make_iq_result(IQ, Res), StateData};
			{ignore, SD} ->
			    {ignore, SD};
			{error, Error, ResStateData} ->
			    {xmpp:make_error(IQ0, Error), ResStateData};
			{error, Error} ->
			    {xmpp:make_error(IQ0, Error), StateData}
		    end,
		if IQRes /= ignore ->
			ejabberd_router:route(StateData#state.jid, From, IQRes);
		   true ->
			ok
		end,
		case NewStateData of
		    stop ->
			{stop, normal, StateData};
		    _ when NewStateData#state.just_created ->
			close_room_if_temporary_and_empty(NewStateData);
		    _ ->
			{next_state, normal_state, NewStateData}
		end
	end
    catch _:{xmpp_codec, Why} ->
	    ErrTxt = xmpp:format_error(Why),
	    Err = xmpp:make_error(IQ0, xmpp:err_bad_request(ErrTxt, Lang)),
	    ejabberd_router:route(StateData#state.jid, From, Err)
    end;
normal_state({route, From, <<"">>, #iq{} = IQ}, StateData) ->
    Err = xmpp:err_bad_request(),
    ejabberd_router:route_error(StateData#state.jid, From, IQ, Err),
    case StateData#state.just_created of
	true -> {stop, normal, StateData};
	false -> {next_state, normal_state, StateData}
    end;
normal_state({route, From, Nick, #presence{} = Packet}, StateData) ->
    Activity = get_user_activity(From, StateData),
    Now = p1_time_compat:system_time(micro_seconds),
    MinPresenceInterval =
	trunc(gen_mod:get_module_opt(StateData#state.server_host,
				     mod_muc, min_presence_interval,
                                     fun(I) when is_number(I), I>=0 ->
                                             I
                                     end, 0)
              * 1000000),
    if (Now >= Activity#activity.presence_time + MinPresenceInterval)
       and (Activity#activity.presence == undefined) ->
	    NewActivity = Activity#activity{presence_time = Now},
	    StateData1 = store_user_activity(From, NewActivity,
					     StateData),
	    process_presence(From, Nick, Packet, StateData1);
       true ->
	    if Activity#activity.presence == undefined ->
		    Interval = (Activity#activity.presence_time +
				    MinPresenceInterval - Now) div 1000,
		    erlang:send_after(Interval, self(),
				      {process_user_presence, From});
	       true -> ok
	    end,
	    NewActivity = Activity#activity{presence = {Nick, Packet}},
	    StateData1 = store_user_activity(From, NewActivity,
					     StateData),
	    {next_state, normal_state, StateData1}
    end;
normal_state({route, From, ToNick,
	      #message{type = Type, lang = Lang} = Packet},
	     StateData) ->
    case decide_fate_message(Packet, From, StateData) of
	{expulse_sender, Reason} ->
	    ?DEBUG(Reason, []),
	    ErrorText = <<"It is not allowed to send error messages to the"
			  " room. The participant (~s) has sent an error "
			  "message (~s) and got kicked from the room">>,
	    NewState = expulse_participant(Packet, From, StateData,
					   translate:translate(Lang, ErrorText)),
	    {next_state, normal_state, NewState};
	forget_message ->
	    {next_state, normal_state, StateData};
	continue_delivery ->
	    case {(StateData#state.config)#config.allow_private_messages,
		  is_user_online(From, StateData) orelse
		  is_subscriber(From, StateData)} of
		{true, true} when Type == groupchat ->
		    ErrText = <<"It is not allowed to send private messages "
				"of type \"groupchat\"">>,
		    Err = xmpp:err_bad_request(ErrText, Lang),
		    ejabberd_router:route_error(
		      jid:replace_resource(StateData#state.jid, ToNick),
		      From, Packet, Err);
		{true, true} ->
		    case find_jids_by_nick(ToNick, StateData) of
			[] ->
			    ErrText = <<"Recipient is not in the conference room">>,
			    Err = xmpp:err_item_not_found(ErrText, Lang),
			    ejabberd_router:route_error(
			      jid:replace_resource(StateData#state.jid, ToNick),
			      From, Packet, Err);
			ToJIDs ->
			    SrcIsVisitor = is_visitor(From, StateData),
			    DstIsModerator = is_moderator(hd(ToJIDs), StateData),
			    PmFromVisitors =
				(StateData#state.config)#config.allow_private_messages_from_visitors,
			    if SrcIsVisitor == false;
			       PmFromVisitors == anyone;
			       (PmFromVisitors == moderators) and
			       DstIsModerator ->
				   {FromNick, _} = get_participant_data(From, StateData),
				    FromNickJID =
					jid:replace_resource(StateData#state.jid,
							     FromNick),
				    X = #muc_user{},
				    PrivMsg = xmpp:set_subtag(Packet, X),
				    [ejabberd_router:route(FromNickJID, ToJID, PrivMsg)
				     || ToJID <- ToJIDs];
			       true ->
				    ErrText = <<"It is not allowed to send private messages">>,
				    Err = xmpp:err_forbidden(ErrText, Lang),
				    ejabberd_router:route_error(
				      jid:replace_resource(StateData#state.jid, ToNick),
				      From, Packet, Err)
			    end
		    end;
		{true, false} ->
		    ErrText = <<"Only occupants are allowed to send messages "
				"to the conference">>,
		    Err = xmpp:err_not_acceptable(ErrText, Lang),
		    ejabberd_router:route_error(
		      jid:replace_resource(StateData#state.jid, ToNick),
		      From, Packet, Err);
		{false, _} ->
		    ErrText = <<"It is not allowed to send private messages">>,
		    Err = xmpp:err_forbidden(ErrText, Lang),
		    ejabberd_router:route_error(
		      jid:replace_resource(StateData#state.jid, ToNick),
		      From, Packet, Err)
	    end,
	  {next_state, normal_state, StateData}
    end;
normal_state({route, From, ToNick,
	      #iq{id = StanzaId, lang = Lang} = Packet},
	     StateData) ->
    case {(StateData#state.config)#config.allow_query_users,
	  is_user_online_iq(StanzaId, From, StateData)} of
	{true, {true, NewId, FromFull}} ->
	    case find_jid_by_nick(ToNick, StateData) of
		false ->
		    ErrText = <<"Recipient is not in the conference room">>,
		    Err = xmpp:err_item_not_found(ErrText, Lang),
		    ejabberd_router:route_error(
		      jid:replace_resource(StateData#state.jid, ToNick),
		      From, Packet, Err);
		ToJID ->
		    {ok, #user{nick = FromNick}} =
			(?DICT):find(jid:tolower(FromFull), StateData#state.users),
		    {ToJID2, Packet2} = handle_iq_vcard(ToJID, NewId, Packet),
		    ejabberd_router:route(
		      jid:replace_resource(StateData#state.jid, FromNick),
		      ToJID2, Packet2)
	    end;
	{_, {false, _, _}} ->
	    ErrText = <<"Only occupants are allowed to send queries "
			"to the conference">>,
	    Err = xmpp:err_not_acceptable(ErrText, Lang),
	    ejabberd_router:route_error(
	      jid:replace_resource(StateData#state.jid, ToNick),
	      From, Packet, Err);
	_ ->
	    ErrText = <<"Queries to the conference members are "
			"not allowed in this room">>,
	    Err = xmpp:err_not_allowed(ErrText, Lang),
	    ejabberd_router:route_error(
	      jid:replace_resource(StateData#state.jid, ToNick),
	      From, Packet, Err)
    end,
    {next_state, normal_state, StateData};
normal_state(_Event, StateData) ->
    {next_state, normal_state, StateData}.

handle_event({service_message, Msg}, _StateName,
	     StateData) ->
    MessagePkt = #message{type = groupchat, body = xmpp:mk_text(Msg)},
    send_wrapped_multiple(
      StateData#state.jid,
      get_users_and_subscribers(StateData),
      MessagePkt,
      ?NS_MUCSUB_NODES_MESSAGES,
      StateData),
    NSD = add_message_to_history(<<"">>,
				 StateData#state.jid, MessagePkt, StateData),
    {next_state, normal_state, NSD};
handle_event({destroy, Reason}, _StateName,
	     StateData) ->
    {result, undefined, stop} =
	destroy_room(#muc_destroy{xmlns = ?NS_MUC_OWNER, reason = Reason},
		     StateData),
    ?INFO_MSG("Destroyed MUC room ~s with reason: ~p",
	      [jid:to_string(StateData#state.jid), Reason]),
    add_to_log(room_existence, destroyed, StateData),
    {stop, shutdown, StateData};
handle_event(destroy, StateName, StateData) ->
    ?INFO_MSG("Destroyed MUC room ~s",
	      [jid:to_string(StateData#state.jid)]),
    handle_event({destroy, undefined}, StateName, StateData);
handle_event({set_affiliations, Affiliations},
	     StateName, StateData) ->
    {next_state, StateName,
     StateData#state{affiliations = Affiliations}};
handle_event(_Event, StateName, StateData) ->
    {next_state, StateName, StateData}.

handle_sync_event({get_disco_item, Filter, JID, Lang}, _From, StateName, StateData) ->
    Len = ?DICT:fold(fun(_, _, Acc) -> Acc + 1 end, 0,
                    StateData#state.users),
    Reply = case (Filter == all) or (Filter == Len) or ((Filter /= 0) and (Len /= 0)) of
	true ->
	    get_roomdesc_reply(JID, StateData,
			       get_roomdesc_tail(StateData, Lang));
	false ->
	    false
    end,
    {reply, Reply, StateName, StateData};
%% This clause is only for backwards compatibility
handle_sync_event({get_disco_item, JID, Lang}, From, StateName, StateData) ->
    handle_sync_event({get_disco_item, any, JID, Lang}, From, StateName, StateData);
handle_sync_event(get_config, _From, StateName,
		  StateData) ->
    {reply, {ok, StateData#state.config}, StateName,
     StateData};
handle_sync_event(get_state, _From, StateName,
		  StateData) ->
    {reply, {ok, StateData}, StateName, StateData};
handle_sync_event({change_config, Config}, _From,
		  StateName, StateData) ->
    {result, undefined, NSD} = change_config(Config, StateData),
    {reply, {ok, NSD#state.config}, StateName, NSD};
handle_sync_event({change_state, NewStateData}, _From,
		  StateName, _StateData) ->
    {reply, {ok, NewStateData}, StateName, NewStateData};
handle_sync_event({process_item_change, Item, UJID}, _From, StateName, StateData) ->
    case process_item_change(Item, StateData, UJID) of
	{error, _} = Err ->
	    {reply, Err, StateName, StateData};
	NSD ->
	    {reply, {ok, NSD}, StateName, NSD}
    end;
handle_sync_event(get_subscribers, _From, StateName, StateData) ->
    JIDs = lists:map(fun jid:make/1,
		     ?DICT:fetch_keys(StateData#state.subscribers)),
    {reply, {ok, JIDs}, StateName, StateData};
handle_sync_event({muc_subscribe, From, Nick, Nodes}, _From,
		  StateName, StateData) ->
    IQ = #iq{type = set, id = randoms:get_string(),
	     from = From, sub_els = [#muc_subscribe{nick = Nick,
						    events = Nodes}]},
    Config = StateData#state.config,
    CaptchaRequired = Config#config.captcha_protected,
    PasswordProtected = Config#config.password_protected,
    TmpConfig = Config#config{captcha_protected = false,
			       password_protected = false},
    TmpState = StateData#state{config = TmpConfig},
    case process_iq_mucsub(From, IQ, TmpState) of
	{result, #muc_subscribe{events = NewNodes}, NewState} ->
	    NewConfig = (NewState#state.config)#config{
			  captcha_protected = CaptchaRequired,
			  password_protected = PasswordProtected},
	    {reply, {ok, NewNodes}, StateName,
	     NewState#state{config = NewConfig}};
	{ignore, NewState} ->
	    NewConfig = (NewState#state.config)#config{
			  captcha_protected = CaptchaRequired,
			  password_protected = PasswordProtected},
	    {reply, {error, <<"Requrest is ignored">>},
	     NewState#state{config = NewConfig}};
	{error, Err, NewState} ->
	    NewConfig = (NewState#state.config)#config{
			  captcha_protected = CaptchaRequired,
			  password_protected = PasswordProtected},
	    {reply, {error, get_error_text(Err)}, StateName,
	     NewState#state{config = NewConfig}};
	{error, Err} ->
	    {reply, {error, get_error_text(Err)}, StateName, StateData}
    end;
handle_sync_event({muc_unsubscribe, From}, _From, StateName, StateData) ->
    IQ = #iq{type = set, id = randoms:get_string(),
	     from = From, sub_els = [#muc_unsubscribe{}]},
    case process_iq_mucsub(From, IQ, StateData) of
	{result, _, NewState} ->
	    {reply, ok, StateName, NewState};
	{ignore, NewState} ->
	    {reply, {error, <<"Requrest is ignored">>}, NewState};
	{error, Err, NewState} ->
	    {reply, {error, get_error_text(Err)}, StateName, NewState};
	{error, Err} ->
	    {reply, {error, get_error_text(Err)}, StateName, StateData}
    end;
handle_sync_event({is_subscribed, From}, _From, StateName, StateData) ->
    IsSubs = ?DICT:is_key(jid:split(From), StateData#state.subscribers),
    {reply, IsSubs, StateName, StateData};
handle_sync_event(_Event, _From, StateName,
		  StateData) ->
    Reply = ok, {reply, Reply, StateName, StateData}.

code_change(_OldVsn, StateName, StateData, _Extra) ->
    {ok, StateName, StateData}.

handle_info({process_user_presence, From}, normal_state = _StateName, StateData) ->
    RoomQueueEmpty = queue:is_empty(StateData#state.room_queue),
    RoomQueue = queue:in({presence, From}, StateData#state.room_queue),
    StateData1 = StateData#state{room_queue = RoomQueue},
    if RoomQueueEmpty ->
	   StateData2 = prepare_room_queue(StateData1),
	   {next_state, normal_state, StateData2};
       true -> {next_state, normal_state, StateData1}
    end;
handle_info({process_user_message, From},
	    normal_state = _StateName, StateData) ->
    RoomQueueEmpty =
	queue:is_empty(StateData#state.room_queue),
    RoomQueue = queue:in({message, From},
			 StateData#state.room_queue),
    StateData1 = StateData#state{room_queue = RoomQueue},
    if RoomQueueEmpty ->
	   StateData2 = prepare_room_queue(StateData1),
	   {next_state, normal_state, StateData2};
       true -> {next_state, normal_state, StateData1}
    end;
handle_info(process_room_queue,
	    normal_state = StateName, StateData) ->
    case queue:out(StateData#state.room_queue) of
      {{value, {message, From}}, RoomQueue} ->
	  Activity = get_user_activity(From, StateData),
	  Packet = Activity#activity.message,
	  NewActivity = Activity#activity{message = undefined},
	  StateData1 = store_user_activity(From, NewActivity,
					   StateData),
	  StateData2 = StateData1#state{room_queue = RoomQueue},
	  StateData3 = prepare_room_queue(StateData2),
	  process_groupchat_message(From, Packet, StateData3);
      {{value, {presence, From}}, RoomQueue} ->
	  Activity = get_user_activity(From, StateData),
	  {Nick, Packet} = Activity#activity.presence,
	  NewActivity = Activity#activity{presence = undefined},
	  StateData1 = store_user_activity(From, NewActivity,
					   StateData),
	  StateData2 = StateData1#state{room_queue = RoomQueue},
	  StateData3 = prepare_room_queue(StateData2),
	  process_presence(From, Nick, Packet, StateData3);
      {empty, _} -> {next_state, StateName, StateData}
    end;
handle_info({captcha_succeed, From}, normal_state,
	    StateData) ->
    NewState = case (?DICT):find(From,
				 StateData#state.robots)
		   of
		 {ok, {Nick, Packet}} ->
		     Robots = (?DICT):store(From, passed,
					    StateData#state.robots),
		     add_new_user(From, Nick, Packet,
				  StateData#state{robots = Robots});
		 _ -> StateData
	       end,
    {next_state, normal_state, NewState};
handle_info({captcha_failed, From}, normal_state,
	    StateData) ->
    NewState = case (?DICT):find(From,
				 StateData#state.robots)
		   of
		 {ok, {Nick, Packet}} ->
		     Robots = (?DICT):erase(From, StateData#state.robots),
		     Txt = <<"The CAPTCHA verification has failed">>,
		     Lang = xmpp:get_lang(Packet),
		     Err = xmpp:err_not_authorized(Txt, Lang),
		     ejabberd_router:route_error(
		       jid:replace_resource(StateData#state.jid, Nick),
		       From, Packet, Err),
		     StateData#state{robots = Robots};
		 _ -> StateData
	       end,
    {next_state, normal_state, NewState};
handle_info(shutdown, _StateName, StateData) ->
    {stop, shutdown, StateData};
handle_info(_Info, StateName, StateData) ->
    {next_state, StateName, StateData}.

terminate(Reason, _StateName, StateData) ->
    ?INFO_MSG("Stopping MUC room ~s@~s",
	      [StateData#state.room, StateData#state.host]),
    ReasonT = case Reason of
		shutdown ->
		    <<"You are being removed from the room "
		      "because of a system shutdown">>;
		_ -> <<"Room terminates">>
	      end,
    Packet = #presence{
		type = unavailable,
		sub_els = [#muc_user{items = [#muc_item{affiliation = none,
							reason = ReasonT,
							role = none}],
				     status_codes = [332]}]},
    (?DICT):fold(fun (LJID, Info, _) ->
			 Nick = Info#user.nick,
			 case Reason of
			   shutdown ->
			       send_wrapped(jid:replace_resource(StateData#state.jid,
								 Nick),
					    Info#user.jid, Packet,
					    ?NS_MUCSUB_NODES_PARTICIPANTS,
					    StateData);
			   _ -> ok
			 end,
			 tab_remove_online_user(LJID, StateData)
		 end,
		 [], get_users_and_subscribers(StateData)),
    add_to_log(room_existence, stopped, StateData),
    mod_muc:room_destroyed(StateData#state.host, StateData#state.room, self(),
			   StateData#state.server_host),
    ok.

%%%----------------------------------------------------------------------
%%% Internal functions
%%%----------------------------------------------------------------------
-spec route(pid(), jid(), binary(), stanza()) -> ok.
route(Pid, From, ToNick, Packet) ->
    gen_fsm:send_event(Pid, {route, From, ToNick, Packet}).

-spec process_groupchat_message(jid(), message(), state()) -> fsm_next().
process_groupchat_message(From, #message{lang = Lang} = Packet, StateData) ->
    IsSubscriber = is_subscriber(From, StateData),
    case is_user_online(From, StateData) orelse IsSubscriber orelse
	   is_user_allowed_message_nonparticipant(From, StateData)
	of
      true ->
	  {FromNick, Role} = get_participant_data(From, StateData),
	  if (Role == moderator) or (Role == participant) or IsSubscriber or
	       ((StateData#state.config)#config.moderated == false) ->
		 Subject = check_subject(Packet),
		 {NewStateData1, IsAllowed} = case Subject of
						false -> {StateData, true};
						_ ->
						    case
						      can_change_subject(Role,
									 IsSubscriber,
									 StateData)
							of
						      true ->
							  NSD =
							      StateData#state{subject
										  =
										  Subject,
									      subject_author
										  =
										  FromNick},
							  store_room(NSD),
							  {NSD, true};
						      _ -> {StateData, false}
						    end
					      end,
		 case IsAllowed of
		   true ->
		       case
			 ejabberd_hooks:run_fold(muc_filter_message,
						 StateData#state.server_host,
						 Packet,
						 [StateData,
						  StateData#state.jid,
						  From, FromNick])
			   of
			 drop ->
			     {next_state, normal_state, StateData};
			 NewPacket1 ->
			     NewPacket = xmpp:remove_subtag(NewPacket1, #nick{}),
			     Node = if Subject == false -> ?NS_MUCSUB_NODES_MESSAGES;
				       true -> ?NS_MUCSUB_NODES_SUBJECT
				    end,
			     send_wrapped_multiple(
			       jid:replace_resource(StateData#state.jid, FromNick),
			       get_users_and_subscribers(StateData),
			       NewPacket, Node, NewStateData1),
			     NewStateData2 = case has_body_or_subject(NewPacket) of
					       true ->
						   add_message_to_history(FromNick, From,
									  NewPacket,
									  NewStateData1);
					       false ->
						   NewStateData1
					     end,
			     {next_state, normal_state, NewStateData2}
		       end;
		   _ ->
		       Err = case (StateData#state.config)#config.allow_change_subj of
			       true ->
				   xmpp:err_forbidden(
				     <<"Only moderators and participants are "
				       "allowed to change the subject in this "
				       "room">>, Lang);
			       _ ->
				   xmpp:err_forbidden(
				     <<"Only moderators are allowed to change "
				       "the subject in this room">>, Lang)
			     end,
		       ejabberd_router:route_error(
			 StateData#state.jid, From, Packet, Err),
		       {next_state, normal_state, StateData}
		 end;
	     true ->
		 ErrText = <<"Visitors are not allowed to send messages "
			     "to all occupants">>,
		 Err = xmpp:err_forbidden(ErrText, Lang),
		 ejabberd_router:route_error(
		   StateData#state.jid, From, Packet, Err),
		 {next_state, normal_state, StateData}
	  end;
      false ->
	  ErrText = <<"Only occupants are allowed to send messages "
		      "to the conference">>,
	  Err = xmpp:err_not_acceptable(ErrText, Lang),
	  ejabberd_router:route_error(StateData#state.jid, From, Packet, Err),
	  {next_state, normal_state, StateData}
    end.

-spec process_normal_message(jid(), message(), state()) -> state().
process_normal_message(From, #message{lang = Lang} = Pkt, StateData) ->
    Action = lists:foldl(
	       fun(_, {error, _} = Err) ->
		       Err;
		  (#muc_user{invites = [#muc_invite{to = undefined}]}, _) ->
		       Txt = <<"No 'to' attribute found">>,
		       {error, xmpp:err_bad_request(Txt, Lang)};
		  (#muc_user{invites = [I]}, _) ->
		       {ok, I};
		  (#muc_user{invites = [_|_]}, _) ->
		       Txt = <<"Multiple invitations are not allowed">>,
		       {error, xmpp:err_resource_constraint(Txt, Lang)};
		  (#xdata{type = submit, fields = Fs}, _) ->
		       try {ok, muc_request:decode(Fs)}
		       catch _:{muc_request, Why} ->
			       Txt = muc_request:format_error(Why),
			       {error, xmpp:err_bad_request(Txt, Lang)}
		       end;
		  (_, Acc) ->
		       Acc
	       end, ok, xmpp:get_els(Pkt)),
    case Action of
	{ok, #muc_invite{} = Invitation} ->
	    process_invitation(From, Pkt, Invitation, StateData);
	{ok, [{role, participant}]} ->
	    process_voice_request(From, Pkt, StateData);
	{ok, VoiceApproval} ->
	    process_voice_approval(From, Pkt, VoiceApproval, StateData);
	{error, Err} ->
	    ejabberd_router:route_error(StateData#state.jid, From, Pkt, Err),
	    StateData;
	ok ->
	    StateData
    end.

-spec process_invitation(jid(), message(), muc_invite(), state()) -> state().
process_invitation(From, Pkt, Invitation, StateData) ->
    Lang = xmpp:get_lang(Pkt),
    case check_invitation(From, Invitation, Lang, StateData) of
	{error, Error} ->
	    ejabberd_router:route_error(StateData#state.jid, From, Pkt, Error),
	    StateData;
	IJID ->
	    Config = StateData#state.config,
	    case Config#config.members_only of
		true ->
		    case get_affiliation(IJID, StateData) of
			none ->
			    NSD = set_affiliation(IJID, member, StateData),
			    send_affiliation(IJID, member, StateData),
			    store_room(NSD),
			    NSD;
			_ ->
			    StateData
		    end;
		false ->
		    StateData
	    end
    end.

-spec process_voice_request(jid(), message(), state()) -> state().
process_voice_request(From, Pkt, StateData) ->
    Lang = xmpp:get_lang(Pkt),
    case (StateData#state.config)#config.allow_voice_requests of
	true ->
	    MinInterval = (StateData#state.config)#config.voice_request_min_interval,
	    BareFrom = jid:remove_resource(jid:tolower(From)),
	    NowPriority = -p1_time_compat:system_time(micro_seconds),
	    CleanPriority = NowPriority + MinInterval * 1000000,
	    Times = clean_treap(StateData#state.last_voice_request_time,
				CleanPriority),
	    case treap:lookup(BareFrom, Times) of
		error ->
		    Times1 = treap:insert(BareFrom,
					  NowPriority,
					  true, Times),
		    NSD = StateData#state{last_voice_request_time = Times1},
		    send_voice_request(From, Lang, NSD),
		    NSD;
		{ok, _, _} ->
		    ErrText = <<"Please, wait for a while before sending "
				"new voice request">>,
		    Err = xmpp:err_resource_constraint(ErrText, Lang),
		    ejabberd_router:route_error(
		      StateData#state.jid, From, Pkt, Err),
		    StateData#state{last_voice_request_time = Times}
	    end;
	false ->
	    ErrText = <<"Voice requests are disabled in this conference">>,
	    Err = xmpp:err_forbidden(ErrText, Lang),
	    ejabberd_router:route_error(
	      StateData#state.jid, From, Pkt, Err),
	    StateData
    end.

-spec process_voice_approval(jid(), message(), [muc_request:property()], state()) -> state().
process_voice_approval(From, Pkt, VoiceApproval, StateData) ->
    Lang = xmpp:get_lang(Pkt),
    case is_moderator(From, StateData) of
	true ->
	    case lists:keyfind(jid, 1, VoiceApproval) of
		{_, TargetJid} ->
		    Allow = proplists:get_bool(request_allow, VoiceApproval),
		    case is_visitor(TargetJid, StateData) of
			true when Allow ->
			    Reason = <<>>,
			    NSD = set_role(TargetJid, participant, StateData),
			    catch send_new_presence(
				    TargetJid, Reason, NSD, StateData),
			    NSD;
			_ ->
			    StateData
		    end;
		false ->
		    ErrText = <<"Failed to extract JID from your voice "
				"request approval">>,
		    Err = xmpp:err_bad_request(ErrText, Lang),
		    ejabberd_router:route_error(
		      StateData#state.jid, From, Pkt, Err),
		    StateData
	    end;
	false ->
	    ErrText = <<"Only moderators can approve voice requests">>,
	    Err = xmpp:err_not_allowed(ErrText, Lang),
	    ejabberd_router:route_error(
	      StateData#state.jid, From, Pkt, Err),
	    StateData
    end.

%% @doc Check if this non participant can send message to room.
%%
%% XEP-0045 v1.23:
%% 7.9 Sending a Message to All Occupants
%% an implementation MAY allow users with certain privileges
%% (e.g., a room owner, room admin, or service-level admin)
%% to send messages to the room even if those users are not occupants.
-spec is_user_allowed_message_nonparticipant(jid(), state()) -> boolean().
is_user_allowed_message_nonparticipant(JID,
				       StateData) ->
    case get_service_affiliation(JID, StateData) of
      owner -> true;
      _ -> false
    end.

%% @doc Get information of this participant, or default values.
%% If the JID is not a participant, return values for a service message.
-spec get_participant_data(jid(), state()) -> {binary(), role()}.
get_participant_data(From, StateData) ->
    case (?DICT):find(jid:tolower(From),
		      StateData#state.users)
	of
      {ok, #user{nick = FromNick, role = Role}} ->
	  {FromNick, Role};
      error ->
	    case ?DICT:find(jid:tolower(jid:remove_resource(From)),
			    StateData#state.subscribers) of
		{ok, #subscriber{nick = FromNick}} ->
		    {FromNick, none};
		error ->
		    {<<"">>, moderator}
	    end
    end.

-spec process_presence(jid(), binary(), presence(), state()) -> fsm_transition().
process_presence(From, Nick, #presence{type = Type0} = Packet0, StateData) ->
    IsOnline = is_user_online(From, StateData),
    if Type0 == available;
       IsOnline and ((Type0 == unavailable) or (Type0 == error)) ->
	   case ejabberd_hooks:run_fold(muc_filter_presence,
					StateData#state.server_host,
					Packet0,
					[StateData,
					 StateData#state.jid,
					 From, Nick]) of
	     drop ->
		 {next_state, normal_state, StateData};
	     #presence{} = Packet ->
		 close_room_if_temporary_and_empty(
		   do_process_presence(From, Nick, Packet, StateData))
	   end;
       true ->
	    {next_state, normal_state, StateData}
    end.

-spec do_process_presence(jid(), binary(), presence(), state()) ->
				 state().
do_process_presence(From, Nick, #presence{type = available, lang = Lang} = Packet,
		    StateData) ->
    case is_user_online(From, StateData) of
	false ->
	    add_new_user(From, Nick, Packet, StateData);
	true ->
	    case is_nick_change(From, Nick, StateData) of
		true ->
		    case {nick_collision(From, Nick, StateData),
			  mod_muc:can_use_nick(StateData#state.server_host,
					       StateData#state.host,
					       From, Nick),
			  {(StateData#state.config)#config.allow_visitor_nickchange,
			   is_visitor(From, StateData)}} of
			{_, _, {false, true}} ->
			    ErrText = <<"Visitors are not allowed to change their "
					"nicknames in this room">>,
			    Err = xmpp:err_not_allowed(ErrText, Lang),
			    ejabberd_router:route_error(
			      jid:replace_resource(StateData#state.jid, Nick),
			      From, Packet, Err),
			    StateData;
			{true, _, _} ->
			    ErrText = <<"That nickname is already in use by another "
					"occupant">>,
			    Err = xmpp:err_conflict(ErrText, Lang),
			    ejabberd_router:route_error(
			      jid:replace_resource(StateData#state.jid, Nick),
			      From, Packet, Err),
			    StateData;
			{_, false, _} ->
			    ErrText = <<"That nickname is registered by another "
					"person">>,
			    Err = xmpp:err_conflict(ErrText, Lang),
			    ejabberd_router:route_error(
			      jid:replace_resource(StateData#state.jid, Nick),
			      From, Packet, Err),
			    StateData;
			_ ->
				    change_nick(From, Nick, StateData)
		    end;
		false ->
		    Stanza = maybe_strip_status_from_presence(
			       From, Packet, StateData),
		    NewState = add_user_presence(From, Stanza,
						 StateData),
		    send_new_presence(From, NewState, StateData),
		    NewState
	    end
    end;
do_process_presence(From, Nick, #presence{type = unavailable} = Packet,
		    StateData) ->
    NewPacket = case {(StateData#state.config)#config.allow_visitor_status,
		      is_visitor(From, StateData)} of
		    {false, true} ->
			strip_status(Packet);
		    _ -> Packet
		end,
    NewState = add_user_presence_un(From, NewPacket, StateData),
    case (?DICT):find(Nick, StateData#state.nicks) of
	{ok, [_, _ | _]} -> ok;
	_ -> send_new_presence(From, NewState, StateData)
    end,
    Reason = xmpp:get_text(NewPacket#presence.status),
    remove_online_user(From, NewState, Reason);
do_process_presence(From, _Nick, #presence{type = error, lang = Lang} = Packet,
		    StateData) ->
    ErrorText = <<"It is not allowed to send error messages to the"
		  " room. The participant (~s) has sent an error "
		  "message (~s) and got kicked from the room">>,
    expulse_participant(Packet, From, StateData,
			translate:translate(Lang, ErrorText)).

-spec maybe_strip_status_from_presence(jid(), presence(),
				       state()) -> presence().
maybe_strip_status_from_presence(From, Packet, StateData) ->
    case {(StateData#state.config)#config.allow_visitor_status,
	  is_visitor(From, StateData)} of
	{false, true} ->
	    strip_status(Packet);
	_Allowed -> Packet
    end.

-spec close_room_if_temporary_and_empty(state()) -> fsm_transition().
close_room_if_temporary_and_empty(StateData1) ->
    case not (StateData1#state.config)#config.persistent
	andalso (?DICT):size(StateData1#state.users) == 0
	andalso (?DICT):size(StateData1#state.subscribers) == 0 of
      true ->
	  ?INFO_MSG("Destroyed MUC room ~s because it's temporary "
		    "and empty",
		    [jid:to_string(StateData1#state.jid)]),
	  add_to_log(room_existence, destroyed, StateData1),
	  {stop, normal, StateData1};
      _ -> {next_state, normal_state, StateData1}
    end.

get_users_and_subscribers(StateData) ->
    OnlineSubscribers = ?DICT:fold(
			   fun(LJID, _, Acc) ->
				   LBareJID = jid:remove_resource(LJID),
				   case is_subscriber(LBareJID, StateData) of
				       true ->
					   ?SETS:add_element(LBareJID, Acc);
				       false ->
					   Acc
				   end
			   end, ?SETS:new(), StateData#state.users),
    ?DICT:fold(
       fun(LBareJID, #subscriber{nick = Nick}, Acc) ->
	       case ?SETS:is_element(LBareJID, OnlineSubscribers) of
		   false ->
		       ?DICT:store(LBareJID,
				   #user{jid = jid:make(LBareJID),
					 nick = Nick,
					 role = none,
					 last_presence = undefined},
				   Acc);
		   true ->
		       Acc
	       end
       end, StateData#state.users, StateData#state.subscribers).

-spec is_user_online(jid(), state()) -> boolean().
is_user_online(JID, StateData) ->
    LJID = jid:tolower(JID),
    (?DICT):is_key(LJID, StateData#state.users).

-spec is_subscriber(jid(), state()) -> boolean().
is_subscriber(JID, StateData) ->
    LJID = jid:tolower(jid:remove_resource(JID)),
    (?DICT):is_key(LJID, StateData#state.subscribers).

%% Check if the user is occupant of the room, or at least is an admin or owner.
-spec is_occupant_or_admin(jid(), state()) -> boolean().
is_occupant_or_admin(JID, StateData) ->
    FAffiliation = get_affiliation(JID, StateData),
    FRole = get_role(JID, StateData),
    case FRole /= none orelse
	   FAffiliation == member orelse
	   FAffiliation == admin orelse FAffiliation == owner
	of
      true -> true;
      _ -> false
    end.

%%%
%%% Handle IQ queries of vCard
%%%
-spec is_user_online_iq(binary(), jid(), state()) ->
			       {boolean(), binary(), jid()}.
is_user_online_iq(StanzaId, JID, StateData)
    when JID#jid.lresource /= <<"">> ->
    {is_user_online(JID, StateData), StanzaId, JID};
is_user_online_iq(StanzaId, JID, StateData)
    when JID#jid.lresource == <<"">> ->
    try stanzaid_unpack(StanzaId) of
      {OriginalId, Resource} ->
	  JIDWithResource = jid:replace_resource(JID, Resource),
	  {is_user_online(JIDWithResource, StateData), OriginalId,
	   JIDWithResource}
    catch
      _:_ -> {is_user_online(JID, StateData), StanzaId, JID}
    end.

-spec handle_iq_vcard(jid(), binary(), iq()) -> {jid(), iq()}.
handle_iq_vcard(ToJID, NewId, #iq{type = Type, sub_els = SubEls} = IQ) ->
    ToBareJID = jid:remove_resource(ToJID),
    case SubEls of
	[SubEl] when Type == get, ToBareJID /= ToJID ->
	    case xmpp:get_ns(SubEl) of
		?NS_VCARD ->
		    {ToBareJID, change_stanzaid(ToJID, IQ)};
		_ ->
		    {ToJID, xmpp:set_id(IQ, NewId)}
	    end;
	_ ->
	    {ToJID, xmpp:set_id(IQ, NewId)}
    end.

-spec stanzaid_pack(binary(), binary()) -> binary().
stanzaid_pack(OriginalId, Resource) ->
    <<"berd",
      (jlib:encode_base64(<<"ejab\000",
		       OriginalId/binary, "\000",
		       Resource/binary>>))/binary>>.

-spec stanzaid_unpack(binary()) -> {binary(), binary()}.
stanzaid_unpack(<<"berd", StanzaIdBase64/binary>>) ->
    StanzaId = jlib:decode_base64(StanzaIdBase64),
    [<<"ejab">>, OriginalId, Resource] =
	str:tokens(StanzaId, <<"\000">>),
    {OriginalId, Resource}.

-spec change_stanzaid(jid(), iq()) -> iq().
change_stanzaid(ToJID, #iq{id = PreviousId} = Packet) ->
    NewId = stanzaid_pack(PreviousId, ToJID#jid.lresource),
    xmpp:set_id(Packet, NewId).

%% Decide the fate of the message and its sender
%% Returns: continue_delivery | forget_message | {expulse_sender, Reason}
-spec decide_fate_message(message(), jid(), state()) ->
				 continue_delivery | forget_message |
				 {expulse_sender, binary()}.
decide_fate_message(#message{type = error} = Msg,
		    From, StateData) ->
    Err = xmpp:get_error(Msg),
    PD = case check_error_kick(Err) of
	   %% If this is an error stanza and its condition matches a criteria
	   true ->
	       Reason = str:format("This participant is considered a ghost "
				   "and is expulsed: ~s",
				   [jid:to_string(From)]),
	       {expulse_sender, Reason};
	   false -> continue_delivery
	 end,
    case PD of
      {expulse_sender, R} ->
	  case is_user_online(From, StateData) of
	    true -> {expulse_sender, R};
	    false -> forget_message
	  end;
      Other -> Other
    end;
decide_fate_message(_, _, _) -> continue_delivery.

%% Check if the elements of this error stanza indicate
%% that the sender is a dead participant.
%% If so, return true to kick the participant.
-spec check_error_kick(stanza_error()) -> boolean().
check_error_kick(#stanza_error{reason = Reason}) ->
    case Reason of
	#gone{} -> true;
	'internal-server-error' -> true;
	'item-not-found' -> true;
	'jid-malformed' -> true;
	'recipient-unavailable' -> true;
	#redirect{} -> true;
	'remote-server-not-found' -> true;
	'remote-server-timeout' -> true;
	'service-unavailable' -> true;
	_ -> false
    end;
check_error_kick(undefined) ->
    false.

-spec get_error_condition(stanza_error()) -> string().
get_error_condition(#stanza_error{reason = Reason}) ->
    case Reason of
	#gone{} -> "gone";
	#redirect{} -> "redirect";
	Atom -> atom_to_list(Atom)
    end;
get_error_condition(undefined) ->
    "undefined".

get_error_text(Error) ->
    case fxml:get_subtag_with_xmlns(Error, <<"text">>, ?NS_STANZAS) of
	#xmlel{} = Tag ->
	    fxml:get_tag_cdata(Tag);
	false ->
	    <<"">>
    end.

-spec make_reason(stanza(), jid(), state(), binary()) -> binary().
make_reason(Packet, From, StateData, Reason1) ->
    {ok, #user{nick = FromNick}} = (?DICT):find(jid:tolower(From), StateData#state.users),
    Condition = get_error_condition(xmpp:get_error(Packet)),
    str:format(Reason1, [FromNick, Condition]).

-spec expulse_participant(stanza(), jid(), state(), binary()) ->
				 state().
expulse_participant(Packet, From, StateData, Reason1) ->
    Reason2 = make_reason(Packet, From, StateData, Reason1),
    NewState = add_user_presence_un(From,
				    #presence{type = unavailable,
					      status = xmpp:mk_text(Reason2)},
				    StateData),
    send_new_presence(From, NewState, StateData),
    remove_online_user(From, NewState).

-spec set_affiliation(jid(), affiliation(), state()) -> state().
set_affiliation(JID, Affiliation, StateData) ->
    set_affiliation(JID, Affiliation, StateData, <<"">>).

-spec set_affiliation(jid(), affiliation(), state(), binary()) -> state().
set_affiliation(JID, Affiliation, StateData, Reason) ->
    LJID = jid:remove_resource(jid:tolower(JID)),
    Affiliations = case Affiliation of
		     none ->
			 (?DICT):erase(LJID, StateData#state.affiliations);
		     _ ->
			 (?DICT):store(LJID, {Affiliation, Reason},
				       StateData#state.affiliations)
		   end,
    StateData#state{affiliations = Affiliations}.

-spec get_affiliation(jid(), state()) -> affiliation().
get_affiliation(JID, StateData) ->
    {_AccessRoute, _AccessCreate, AccessAdmin,
     _AccessPersistent} =
	StateData#state.access,
    Res = case acl:match_rule(StateData#state.server_host,
			      AccessAdmin, JID)
	      of
	    allow -> owner;
	    _ ->
		LJID = jid:tolower(JID),
		case (?DICT):find(LJID, StateData#state.affiliations) of
		  {ok, Affiliation} -> Affiliation;
		  _ ->
		      LJID1 = jid:remove_resource(LJID),
		      case (?DICT):find(LJID1, StateData#state.affiliations)
			  of
			{ok, Affiliation} -> Affiliation;
			_ ->
			    LJID2 = setelement(1, LJID, <<"">>),
			    case (?DICT):find(LJID2,
					      StateData#state.affiliations)
				of
			      {ok, Affiliation} -> Affiliation;
			      _ ->
				  LJID3 = jid:remove_resource(LJID2),
				  case (?DICT):find(LJID3,
						    StateData#state.affiliations)
				      of
				    {ok, Affiliation} -> Affiliation;
				    _ -> none
				  end
			    end
		      end
		end
	  end,
    case Res of
      {A, _Reason} -> A;
      _ -> Res
    end.

-spec get_service_affiliation(jid(), state()) -> owner | none.
get_service_affiliation(JID, StateData) ->
    {_AccessRoute, _AccessCreate, AccessAdmin,
     _AccessPersistent} =
	StateData#state.access,
    case acl:match_rule(StateData#state.server_host,
			AccessAdmin, JID)
	of
      allow -> owner;
      _ -> none
    end.

-spec set_role(jid(), role(), state()) -> state().
set_role(JID, Role, StateData) ->
    LJID = jid:tolower(JID),
    LJIDs = case LJID of
	      {U, S, <<"">>} ->
		  (?DICT):fold(fun (J, _, Js) ->
				       case J of
					 {U, S, _} -> [J | Js];
					 _ -> Js
				       end
			       end,
			       [], StateData#state.users);
	      _ ->
		  case (?DICT):is_key(LJID, StateData#state.users) of
		    true -> [LJID];
		    _ -> []
		  end
	    end,
    {Users, Nicks} = case Role of
		       none ->
			   lists:foldl(fun (J, {Us, Ns}) ->
					       NewNs = case (?DICT):find(J, Us)
							   of
							 {ok,
							  #user{nick = Nick}} ->
							     (?DICT):erase(Nick,
									   Ns);
							 _ -> Ns
						       end,
					       {(?DICT):erase(J, Us), NewNs}
				       end,
				       {StateData#state.users,
					StateData#state.nicks},
				       LJIDs);
		       _ ->
			   {lists:foldl(
			      fun (J, Us) ->
				      {ok, User} = (?DICT):find(J, Us),
				      if User#user.last_presence == undefined ->
					      Us;
					 true ->
					      (?DICT):store(J, User#user{role = Role}, Us)
				      end
			      end,
			      StateData#state.users, LJIDs),
			    StateData#state.nicks}
		     end,
    StateData#state{users = Users, nicks = Nicks}.

-spec get_role(jid(), state()) -> role().
get_role(JID, StateData) ->
    LJID = jid:tolower(JID),
    case (?DICT):find(LJID, StateData#state.users) of
      {ok, #user{role = Role}} -> Role;
      _ -> none
    end.

-spec get_default_role(affiliation(), state()) -> role().
get_default_role(Affiliation, StateData) ->
    case Affiliation of
      owner -> moderator;
      admin -> moderator;
      member -> participant;
      outcast -> none;
      none ->
	  case (StateData#state.config)#config.members_only of
	    true -> none;
	    _ ->
		case (StateData#state.config)#config.members_by_default
		    of
		  true -> participant;
		  _ -> visitor
		end
	  end
    end.

-spec is_visitor(jid(), state()) -> boolean().
is_visitor(Jid, StateData) ->
    get_role(Jid, StateData) =:= visitor.

-spec is_moderator(jid(), state()) -> boolean().
is_moderator(Jid, StateData) ->
    get_role(Jid, StateData) =:= moderator.

-spec get_max_users(state()) -> non_neg_integer().
get_max_users(StateData) ->
    MaxUsers = (StateData#state.config)#config.max_users,
    ServiceMaxUsers = get_service_max_users(StateData),
    if MaxUsers =< ServiceMaxUsers -> MaxUsers;
       true -> ServiceMaxUsers
    end.

-spec get_service_max_users(state()) -> pos_integer().
get_service_max_users(StateData) ->
    gen_mod:get_module_opt(StateData#state.server_host,
			   mod_muc, max_users,
                           fun(I) when is_integer(I), I>0 -> I end,
                           ?MAX_USERS_DEFAULT).

-spec get_max_users_admin_threshold(state()) -> pos_integer().
get_max_users_admin_threshold(StateData) ->
    gen_mod:get_module_opt(StateData#state.server_host,
			   mod_muc, max_users_admin_threshold,
                           fun(I) when is_integer(I), I>0 -> I end,
                           5).

-spec get_user_activity(jid(), state()) -> #activity{}.
get_user_activity(JID, StateData) ->
    case treap:lookup(jid:tolower(JID),
		      StateData#state.activity)
	of
      {ok, _P, A} -> A;
      error ->
	  MessageShaper =
	      shaper:new(gen_mod:get_module_opt(StateData#state.server_host,
						mod_muc, user_message_shaper,
                                                fun(A) when is_atom(A) -> A end,
						none)),
	  PresenceShaper =
	      shaper:new(gen_mod:get_module_opt(StateData#state.server_host,
						mod_muc, user_presence_shaper,
                                                fun(A) when is_atom(A) -> A end,
						none)),
	  #activity{message_shaper = MessageShaper,
		    presence_shaper = PresenceShaper}
    end.

-spec store_user_activity(jid(), #activity{}, state()) -> state().
store_user_activity(JID, UserActivity, StateData) ->
    MinMessageInterval =
	trunc(gen_mod:get_module_opt(StateData#state.server_host,
				     mod_muc, min_message_interval,
				     fun(I) when is_number(I), I>=0 -> I end,
				     0)
	      * 1000),
    MinPresenceInterval =
	trunc(gen_mod:get_module_opt(StateData#state.server_host,
				     mod_muc, min_presence_interval,
				     fun(I) when is_number(I), I>=0 -> I end,
				     0)
	      * 1000),
    Key = jid:tolower(JID),
    Now = p1_time_compat:system_time(micro_seconds),
    Activity1 = clean_treap(StateData#state.activity,
			    {1, -Now}),
    Activity = case treap:lookup(Key, Activity1) of
		 {ok, _P, _A} -> treap:delete(Key, Activity1);
		 error -> Activity1
	       end,
    StateData1 = case MinMessageInterval == 0 andalso
			MinPresenceInterval == 0 andalso
			  UserActivity#activity.message_shaper == none andalso
			    UserActivity#activity.presence_shaper == none
			      andalso
			      UserActivity#activity.message == undefined andalso
				UserActivity#activity.presence == undefined
		     of
		   true -> StateData#state{activity = Activity};
		   false ->
		       case UserActivity#activity.message == undefined andalso
			      UserActivity#activity.presence == undefined
			   of
			 true ->
			     {_, MessageShaperInterval} =
				 shaper:update(UserActivity#activity.message_shaper,
					       100000),
			     {_, PresenceShaperInterval} =
				 shaper:update(UserActivity#activity.presence_shaper,
					       100000),
			     Delay = lists:max([MessageShaperInterval,
						PresenceShaperInterval,
						MinMessageInterval,
						MinPresenceInterval])
				       * 1000,
			     Priority = {1, -(Now + Delay)},
			     StateData#state{activity =
						 treap:insert(Key, Priority,
							      UserActivity,
							      Activity)};
			 false ->
			     Priority = {0, 0},
			     StateData#state{activity =
						 treap:insert(Key, Priority,
							      UserActivity,
							      Activity)}
		       end
		 end,
    StateData1.

-spec clean_treap(treap:treap(), integer()) -> treap:treap().
clean_treap(Treap, CleanPriority) ->
    case treap:is_empty(Treap) of
      true -> Treap;
      false ->
	  {_Key, Priority, _Value} = treap:get_root(Treap),
	  if Priority > CleanPriority ->
		 clean_treap(treap:delete_root(Treap), CleanPriority);
	     true -> Treap
	  end
    end.

-spec prepare_room_queue(state()) -> state().
prepare_room_queue(StateData) ->
    case queue:out(StateData#state.room_queue) of
      {{value, {message, From}}, _RoomQueue} ->
	  Activity = get_user_activity(From, StateData),
	  Packet = Activity#activity.message,
	  Size = element_size(Packet),
	  {RoomShaper, RoomShaperInterval} =
	      shaper:update(StateData#state.room_shaper, Size),
	  erlang:send_after(RoomShaperInterval, self(),
			    process_room_queue),
	  StateData#state{room_shaper = RoomShaper};
      {{value, {presence, From}}, _RoomQueue} ->
	  Activity = get_user_activity(From, StateData),
	  {_Nick, Packet} = Activity#activity.presence,
	  Size = element_size(Packet),
	  {RoomShaper, RoomShaperInterval} =
	      shaper:update(StateData#state.room_shaper, Size),
	  erlang:send_after(RoomShaperInterval, self(),
			    process_room_queue),
	  StateData#state{room_shaper = RoomShaper};
      {empty, _} -> StateData
    end.

-spec update_online_user(jid(), #user{}, state()) -> state().
update_online_user(JID, #user{nick = Nick} = User, StateData) ->
    LJID = jid:tolower(JID),
    Nicks1 = case (?DICT):find(LJID, StateData#state.users) of
		 {ok, #user{nick = OldNick}} ->
		     case lists:delete(
			    LJID, ?DICT:fetch(OldNick, StateData#state.nicks)) of
			 [] ->
			     ?DICT:erase(OldNick, StateData#state.nicks);
			 LJIDs ->
			     ?DICT:store(OldNick, LJIDs, StateData#state.nicks)
		     end;
		 error ->
		     StateData#state.nicks
	     end,
    Nicks = (?DICT):update(Nick,
			   fun (LJIDs) -> [LJID|LJIDs -- [LJID]] end,
			   [LJID], Nicks1),
    Users = (?DICT):update(LJID,
			   fun(U) ->
				   U#user{nick = Nick}
			   end, User, StateData#state.users),
    NewStateData = StateData#state{users = Users, nicks = Nicks},
    case {?DICT:find(LJID, StateData#state.users),
	  ?DICT:find(LJID, NewStateData#state.users)} of
	{{ok, #user{nick = Old}}, {ok, #user{nick = New}}} when Old /= New ->
	    send_nick_changing(JID, Old, NewStateData, true, true);
	_ ->
	    ok
    end,
    NewStateData.

set_subscriber(JID, Nick, Nodes, StateData) ->
    BareJID = jid:remove_resource(JID),
    LBareJID = jid:tolower(BareJID),
    Subscribers = ?DICT:store(LBareJID,
			      #subscriber{jid = BareJID,
					  nick = Nick,
					  nodes = Nodes},
			      StateData#state.subscribers),
    Nicks = ?DICT:store(Nick, [LBareJID], StateData#state.subscriber_nicks),
    NewStateData = StateData#state{subscribers = Subscribers,
				   subscriber_nicks = Nicks},
    store_room(NewStateData),
    NewStateData.

-spec add_online_user(jid(), binary(), role(), state()) -> state().
add_online_user(JID, Nick, Role, StateData) ->
    tab_add_online_user(JID, StateData),
    User = #user{jid = JID, nick = Nick, role = Role},
    update_online_user(JID, User, StateData).

-spec remove_online_user(jid(), state()) -> state().
remove_online_user(JID, StateData) ->
    remove_online_user(JID, StateData, <<"">>).

-spec remove_online_user(jid(), state(), binary()) -> state().
remove_online_user(JID, StateData, Reason) ->
    LJID = jid:tolower(JID),
    {ok, #user{nick = Nick}} = (?DICT):find(LJID,
					    StateData#state.users),
    add_to_log(leave, {Nick, Reason}, StateData),
    tab_remove_online_user(JID, StateData),
    Users = (?DICT):erase(LJID, StateData#state.users),
    Nicks = case (?DICT):find(Nick, StateData#state.nicks)
		of
	      {ok, [LJID]} ->
		  (?DICT):erase(Nick, StateData#state.nicks);
	      {ok, U} ->
		  (?DICT):store(Nick, U -- [LJID], StateData#state.nicks);
	      error -> StateData#state.nicks
	    end,
    StateData#state{users = Users, nicks = Nicks}.

-spec filter_presence(presence()) -> presence().
filter_presence(Presence) ->
    Els = lists:filter(
	    fun(El) ->
		    XMLNS = xmpp:get_ns(El),
		    case catch binary:part(XMLNS, 0, size(?NS_MUC)) of
			?NS_MUC -> false;
			_ -> true
		    end
	    end, xmpp:get_els(Presence)),
    xmpp:set_els(Presence, Els).

-spec strip_status(presence()) -> presence().
strip_status(Presence) ->
    Presence#presence{status = []}.

-spec add_user_presence(jid(), presence(), state()) -> state().
add_user_presence(JID, Presence, StateData) ->
    LJID = jid:tolower(JID),
    FPresence = filter_presence(Presence),
    Users = (?DICT):update(LJID,
			   fun (#user{} = User) ->
				   User#user{last_presence = FPresence}
			   end,
			   StateData#state.users),
    StateData#state{users = Users}.

-spec add_user_presence_un(jid(), presence(), state()) -> state().
add_user_presence_un(JID, Presence, StateData) ->
    LJID = jid:tolower(JID),
    FPresence = filter_presence(Presence),
    Users = (?DICT):update(LJID,
			   fun (#user{} = User) ->
				   User#user{last_presence = FPresence,
					     role = none}
			   end,
			   StateData#state.users),
    StateData#state{users = Users}.

%% Find and return a list of the full JIDs of the users of Nick.
%% Return jid record.
-spec find_jids_by_nick(binary(), state()) -> [jid()].
find_jids_by_nick(Nick, StateData) ->
    Nicks = ?DICT:merge(fun(_, Val, _) -> Val end,
			StateData#state.nicks,
			StateData#state.subscriber_nicks),
    case (?DICT):find(Nick, Nicks) of
      {ok, [User]} -> [jid:make(User)];
      {ok, Users} -> [jid:make(LJID) || LJID <- Users];
      error -> []
    end.

%% Find and return the full JID of the user of Nick with
%% highest-priority presence.  Return jid record.
-spec find_jid_by_nick(binary(), state()) -> jid() | false.
find_jid_by_nick(Nick, StateData) ->
    case (?DICT):find(Nick, StateData#state.nicks) of
      {ok, [User]} -> jid:make(User);
      {ok, [FirstUser | Users]} ->
	  #user{last_presence = FirstPresence} =
	      (?DICT):fetch(FirstUser, StateData#state.users),
	  {LJID, _} = lists:foldl(fun (Compare,
				       {HighestUser, HighestPresence}) ->
					  #user{last_presence = P1} =
					      (?DICT):fetch(Compare,
							    StateData#state.users),
					  case higher_presence(P1,
							       HighestPresence)
					      of
					    true -> {Compare, P1};
					    false ->
						{HighestUser, HighestPresence}
					  end
				  end,
				  {FirstUser, FirstPresence}, Users),
	  jid:make(LJID);
      error -> false
    end.

-spec higher_presence(undefined | presence(),
		      undefined | presence()) -> boolean().
higher_presence(Pres1, Pres2) when Pres1 /= undefined, Pres2 /= undefined ->
    Pri1 = get_priority_from_presence(Pres1),
    Pri2 = get_priority_from_presence(Pres2),
    Pri1 > Pri2;
higher_presence(Pres1, Pres2) ->
    Pres1 > Pres2.

-spec get_priority_from_presence(presence()) -> integer().
get_priority_from_presence(#presence{priority = Prio}) ->
    case Prio of
        undefined -> 0;
        _ -> Prio
    end.

-spec find_nick_by_jid(jid(), state()) -> binary().
find_nick_by_jid(JID, StateData) ->
    LJID = jid:tolower(JID),
    {ok, #user{nick = Nick}} = (?DICT):find(LJID, StateData#state.users),
    Nick.

-spec is_nick_change(jid(), binary(), state()) -> boolean().
is_nick_change(JID, Nick, StateData) ->
    LJID = jid:tolower(JID),
    case Nick of
      <<"">> -> false;
      _ ->
	  {ok, #user{nick = OldNick}} = (?DICT):find(LJID,
						     StateData#state.users),
	  Nick /= OldNick
    end.

-spec nick_collision(jid(), binary(), state()) -> boolean().
nick_collision(User, Nick, StateData) ->
    UserOfNick = case find_jid_by_nick(Nick, StateData) of
		     false ->
			 case ?DICT:find(Nick, StateData#state.subscriber_nicks) of
			     {ok, [J]} -> J;
			     error -> false
			 end;
		     J -> J
		 end,
    (UserOfNick /= false andalso
      jid:remove_resource(jid:tolower(UserOfNick))
	/= jid:remove_resource(jid:tolower(User))).

-spec add_new_user(jid(), binary(), presence() | iq(), state()) ->
			  state() |
			  {error, stanza_error()} |
			  {ignore, state()} |
			  {result, xmpp_element(), state()}.
add_new_user(From, Nick, Packet, StateData) ->
    Lang = xmpp:get_lang(Packet),
    UserRoomJID = jid:replace_resource(StateData#state.jid, Nick),
    MaxUsers = get_max_users(StateData),
    MaxAdminUsers = MaxUsers +
		      get_max_users_admin_threshold(StateData),
    NUsers = dict:fold(fun (_, _, Acc) -> Acc + 1 end, 0,
		       StateData#state.users),
    Affiliation = get_affiliation(From, StateData),
    ServiceAffiliation = get_service_affiliation(From,
						 StateData),
    NConferences = tab_count_user(From),
    MaxConferences =
	gen_mod:get_module_opt(StateData#state.server_host,
			       mod_muc, max_user_conferences,
                               fun(I) when is_integer(I), I>0 -> I end,
                               10),
    Collision = nick_collision(From, Nick, StateData),
    IsSubscribeRequest = not is_record(Packet, presence),
    case {(ServiceAffiliation == owner orelse
	     ((Affiliation == admin orelse Affiliation == owner)
	       andalso NUsers < MaxAdminUsers)
	       orelse NUsers < MaxUsers)
	    andalso NConferences < MaxConferences,
	  Collision,
	  mod_muc:can_use_nick(StateData#state.server_host,
			       StateData#state.host, From, Nick),
	  get_default_role(Affiliation, StateData)}
	of
      {false, _, _, _} when NUsers >= MaxUsers orelse NUsers >= MaxAdminUsers ->
	  Txt = <<"Too many users in this conference">>,
	  Err = xmpp:err_resource_constraint(Txt, Lang),
	  ErrPacket = xmpp:make_error(Packet, Err),
	  if not IsSubscribeRequest ->
		  ejabberd_router:route(UserRoomJID, From, ErrPacket),
		  StateData;
	     true ->
		  {error, Err}
	  end;
      {false, _, _, _} when NConferences >= MaxConferences ->
	  Txt = <<"You have joined too many conferences">>,
	  Err = xmpp:err_resource_constraint(Txt, Lang),
	  ErrPacket = xmpp:make_error(Packet, Err),
	  if not IsSubscribeRequest ->
		  ejabberd_router:route(UserRoomJID, From, ErrPacket),
		  StateData;
	     true ->
		  {error, Err}
	  end;
      {false, _, _, _} ->
	  Err = xmpp:err_service_unavailable(),
	  ErrPacket = xmpp:make_error(Packet, Err),
	  if not IsSubscribeRequest ->
		  ejabberd_router:route(UserRoomJID, From, ErrPacket),
		  StateData;
	     true ->
		  {error, Err}
	  end;
      {_, _, _, none} ->
	  Err = case Affiliation of
		    outcast ->
			ErrText = <<"You have been banned from this room">>,
			xmpp:err_forbidden(ErrText, Lang);
		    _ ->
			ErrText = <<"Membership is required to enter this room">>,
			xmpp:err_registration_required(ErrText, Lang)
		end,
	  ErrPacket = xmpp:make_error(Packet, Err),
	  if not IsSubscribeRequest ->
		  ejabberd_router:route(UserRoomJID, From, ErrPacket),
		  StateData;
	     true ->
		  {error, Err}
	  end;
      {_, true, _, _} ->
	  ErrText = <<"That nickname is already in use by another occupant">>,
	  Err = xmpp:err_conflict(ErrText, Lang),
	  ErrPacket = xmpp:make_error(Packet, Err),
	  if not IsSubscribeRequest ->
		  ejabberd_router:route(UserRoomJID, From, ErrPacket),
		  StateData;
	     true ->
		  {error, Err}
	  end;
      {_, _, false, _} ->
	  ErrText = <<"That nickname is registered by another person">>,
	  Err = xmpp:err_conflict(ErrText, Lang),
	  ErrPacket = xmpp:make_error(Packet, Err),
	  if not IsSubscribeRequest ->
		  ejabberd_router:route(UserRoomJID, From, ErrPacket),
		  StateData;
	     true ->
		  {error, Err}
	  end;
      {_, _, _, Role} ->
	  case check_password(ServiceAffiliation, Affiliation,
			      Packet, From, StateData)
	      of
	    true ->
		Nodes = get_subscription_nodes(Packet),
		NewStateData =
		      if not IsSubscribeRequest ->
			      NewState = add_user_presence(
					   From, Packet,
					   add_online_user(From, Nick, Role,
							   StateData)),
			      send_existing_presences(From, NewState),
			      send_initial_presence(From, NewState, StateData),
			      History = get_history(Nick, Packet, NewState),
			      send_history(From, History, NewState),
			      send_subject(From, StateData),
			      NewState;
			 true ->
			      set_subscriber(From, Nick, Nodes, StateData)
		      end,
		  ResultState =
		      case NewStateData#state.just_created of
			  true ->
			      NewStateData#state{just_created = false};
			  false ->
			      Robots = (?DICT):erase(From, StateData#state.robots),
			      NewStateData#state{robots = Robots}
		      end,
		  if not IsSubscribeRequest -> ResultState;
		     true -> {result, subscribe_result(Packet), ResultState}
		  end;
	    nopass ->
		ErrText = <<"A password is required to enter this room">>,
		Err = xmpp:err_not_authorized(ErrText, Lang),
		ErrPacket = xmpp:make_error(Packet, Err),
		if not IsSubscribeRequest ->
			ejabberd_router:route(UserRoomJID, From, ErrPacket),
			StateData;
		   true ->
			{error, Err}
		end;
	    captcha_required ->
		SID = xmpp:get_id(Packet),
		RoomJID = StateData#state.jid,
		To = jid:replace_resource(RoomJID, Nick),
		Limiter = {From#jid.luser, From#jid.lserver},
		case ejabberd_captcha:create_captcha(SID, RoomJID, To,
						     Lang, Limiter, From)
                   of
		  {ok, ID, Body, CaptchaEls} ->
		      MsgPkt = #message{id = ID, body = Body,
					sub_els = CaptchaEls},
		      Robots = (?DICT):store(From, {Nick, Packet},
					     StateData#state.robots),
		      ejabberd_router:route(RoomJID, From, MsgPkt),
		      NewState = StateData#state{robots = Robots},
		      if not IsSubscribeRequest ->
			      NewState;
			 true ->
			      {ignore, NewState}
		      end;
		  {error, limit} ->
		      ErrText = <<"Too many CAPTCHA requests">>,
		      Err = xmpp:err_resource_constraint(ErrText, Lang),
		      ErrPacket = xmpp:make_error(Packet, Err),
		      if not IsSubscribeRequest ->
			      ejabberd_router:route(UserRoomJID, From, ErrPacket),
			      StateData;
			 true ->
			      {error, Err}
		      end;
		  _ ->
		      ErrText = <<"Unable to generate a CAPTCHA">>,
		      Err = xmpp:err_internal_server_error(ErrText, Lang),
		      ErrPacket = xmpp:make_error(Packet, Err),
		      if not IsSubscribeRequest ->
			      ejabberd_router:route(UserRoomJID, From, ErrPacket),
			      StateData;
			 true ->
			      {error, Err}
		      end
		end;
	    _ ->
		ErrText = <<"Incorrect password">>,
		Err = xmpp:err_not_authorized(ErrText, Lang),
		ErrPacket = xmpp:make_error(Packet, Err),
		if not IsSubscribeRequest ->
			ejabberd_router:route(UserRoomJID, From, ErrPacket),
			StateData;
		   true ->
			{error, Err}
		end
	  end
    end.

-spec check_password(affiliation(), affiliation(),
		     stanza(), jid(), state()) -> boolean() | nopass.
check_password(owner, _Affiliation, _Packet, _From,
	       _StateData) ->
    %% Don't check pass if user is owner in MUC service (access_admin option)
    true;
check_password(_ServiceAffiliation, Affiliation, Packet,
	       From, StateData) ->
    case (StateData#state.config)#config.password_protected
	of
      false -> check_captcha(Affiliation, From, StateData);
      true ->
	  Pass = extract_password(Packet),
	  case Pass of
	    false -> nopass;
	    _ ->
		case (StateData#state.config)#config.password of
		  Pass -> true;
		  _ -> false
		end
	  end
    end.

-spec check_captcha(affiliation(), jid(), state()) -> true | captcha_required.
check_captcha(Affiliation, From, StateData) ->
    case (StateData#state.config)#config.captcha_protected
	   andalso ejabberd_captcha:is_feature_available()
	of
      true when Affiliation == none ->
	  case (?DICT):find(From, StateData#state.robots) of
	    {ok, passed} -> true;
	    _ ->
		WList =
		    (StateData#state.config)#config.captcha_whitelist,
		#jid{luser = U, lserver = S, lresource = R} = From,
		case (?SETS):is_element({U, S, R}, WList) of
		  true -> true;
		  false ->
		      case (?SETS):is_element({U, S, <<"">>}, WList) of
			true -> true;
			false ->
			    case (?SETS):is_element({<<"">>, S, <<"">>}, WList)
				of
			      true -> true;
			      false -> captcha_required
			    end
		      end
		end
	  end;
      _ -> true
    end.

-spec extract_password(stanza()) -> binary() | false.
extract_password(Packet) ->
    case xmpp:get_subtag(Packet, #muc{}) of
	#muc{password = Password} when is_binary(Password) ->
	    Password;
	_ ->
	    false
    end.

-spec get_history(binary(), stanza(), state()) -> lqueue().
get_history(Nick, Packet, #state{history = History}) ->
    case xmpp:get_subtag(Packet, #muc{}) of
	#muc{history = #muc_history{} = MUCHistory} ->
	    Now = p1_time_compat:timestamp(),
	    Q = History#lqueue.queue,
	    {NewQ, Len} = filter_history(Q, MUCHistory, Now, Nick, queue:new(), 0, 0),
	    History#lqueue{queue = NewQ, len = Len};
	_ ->
	    History
    end.

-spec filter_history(?TQUEUE, muc_history(), erlang:timestamp(), binary(),
		     ?TQUEUE, non_neg_integer(), non_neg_integer()) ->
			    {?TQUEUE, non_neg_integer()}.
filter_history(Queue, #muc_history{since = Since,
				   seconds = Seconds,
				   maxstanzas = MaxStanzas,
				   maxchars = MaxChars} = MUC,
	       Now, Nick, AccQueue, NumStanzas, NumChars) ->
    case queue:out_r(Queue) of
	{{value, {_, _, _, TimeStamp, Size} = Elem}, NewQueue} ->
	    NowDiff = timer:now_diff(Now, TimeStamp) div 1000000,
	    Chars = Size + byte_size(Nick) + 1,
	    if (NumStanzas < MaxStanzas) andalso
	       (TimeStamp > Since) andalso
	       (NowDiff =< Seconds) andalso
	       (NumChars + Chars =< MaxChars) ->
		    filter_history(NewQueue, MUC, Now, Nick,
				   queue:in_r(Elem, AccQueue),
				   NumStanzas + 1,
				   NumChars + Chars);
	       true ->
		    {AccQueue, NumStanzas}
	    end;
	{empty, _} ->
	    {AccQueue, NumStanzas}
    end.

-spec is_room_overcrowded(state()) -> boolean().
is_room_overcrowded(StateData) ->
    MaxUsersPresence = gen_mod:get_module_opt(StateData#state.server_host,
	mod_muc, max_users_presence,
	fun(MUP) when is_integer(MUP) -> MUP end,
	?DEFAULT_MAX_USERS_PRESENCE),
    (?DICT):size(StateData#state.users) > MaxUsersPresence.

-spec presence_broadcast_allowed(jid(), state()) -> boolean().
presence_broadcast_allowed(JID, StateData) ->
    Role = get_role(JID, StateData),
    lists:member(Role, (StateData#state.config)#config.presence_broadcast).

-spec send_initial_presence(jid(), state(), state()) -> ok.
send_initial_presence(NJID, StateData, OldStateData) ->
    send_new_presence1(NJID, <<"">>, true, StateData, OldStateData).

-spec send_update_presence(jid(), state(), state()) -> ok.
send_update_presence(JID, StateData, OldStateData) ->
    send_update_presence(JID, <<"">>, StateData, OldStateData).

-spec send_update_presence(jid(), binary(), state(), state()) -> ok.
send_update_presence(JID, Reason, StateData, OldStateData) ->
    case is_room_overcrowded(StateData) of
	true -> ok;
	false -> send_update_presence1(JID, Reason, StateData, OldStateData)
    end.

-spec send_update_presence1(jid(), binary(), state(), state()) -> ok.
send_update_presence1(JID, Reason, StateData, OldStateData) ->
    LJID = jid:tolower(JID),
    LJIDs = case LJID of
	      {U, S, <<"">>} ->
		  (?DICT):fold(fun (J, _, Js) ->
				       case J of
					 {U, S, _} -> [J | Js];
					 _ -> Js
				       end
			       end,
			       [], StateData#state.users);
	      _ ->
		  case (?DICT):is_key(LJID, StateData#state.users) of
		    true -> [LJID];
		    _ -> []
		  end
	    end,
    lists:foreach(fun (J) ->
			  send_new_presence1(J, Reason, false, StateData,
					     OldStateData)
		  end,
		  LJIDs).

-spec send_new_presence(jid(), state(), state()) -> ok.
send_new_presence(NJID, StateData, OldStateData) ->
    send_new_presence(NJID, <<"">>, false, StateData, OldStateData).

-spec send_new_presence(jid(), binary(), state(), state()) -> ok.
send_new_presence(NJID, Reason, StateData, OldStateData) ->
    send_new_presence(NJID, Reason, false, StateData, OldStateData).

-spec send_new_presence(jid(), binary(), boolean(), state(), state()) -> ok.
send_new_presence(NJID, Reason, IsInitialPresence, StateData, OldStateData) ->
    case is_room_overcrowded(StateData) of
	true -> ok;
	false -> send_new_presence1(NJID, Reason, IsInitialPresence, StateData,
				    OldStateData)
    end.

-spec is_ra_changed(jid() | ljid(), boolean(), state(), state()) -> boolean().
is_ra_changed(_, _IsInitialPresence = true, _, _) ->
    false;
is_ra_changed(LJID, _IsInitialPresence = false, NewStateData, OldStateData) ->
    JID = case LJID of
	      #jid{} -> LJID;
	      _ -> jid:make(LJID)
	  end,
    NewRole = get_role(LJID, NewStateData),
    NewAff = get_affiliation(JID, NewStateData),
    OldRole = get_role(LJID, OldStateData),
    OldAff = get_affiliation(JID, OldStateData),
    if (NewRole == none) and (NewAff == OldAff) ->
	    %% A user is leaving the room;
	    false;
       true ->
	    (NewRole /= OldRole) or (NewAff /= OldAff)
    end.

-spec send_new_presence1(jid(), binary(), boolean(), state(), state()) -> ok.
send_new_presence1(NJID, Reason, IsInitialPresence, StateData, OldStateData) ->
    LNJID = jid:tolower(NJID),
    #user{nick = Nick} = (?DICT):fetch(LNJID, StateData#state.users),
    LJID = find_jid_by_nick(Nick, StateData),
    {ok,
     #user{jid = RealJID, role = Role0,
	   last_presence = Presence0} = UserInfo} =
	(?DICT):find(jid:tolower(LJID),
		     StateData#state.users),
    {Role1, Presence1} =
        case presence_broadcast_allowed(NJID, StateData) of
            true -> {Role0, Presence0};
            false -> {none, #presence{type = unavailable}}
        end,
    Affiliation = get_affiliation(LJID, StateData),
    UserList =
        case not (presence_broadcast_allowed(NJID, StateData) orelse
             presence_broadcast_allowed(NJID, OldStateData)) of
            true ->
                [{LNJID, UserInfo}];
            false ->
                (?DICT):to_list(get_users_and_subscribers(StateData))
        end,
    lists:foreach(
      fun({LUJID, Info}) ->
	      IsSelfPresence = LNJID == LUJID,
	      {Role, Presence} = if IsSelfPresence -> {Role0, Presence0};
				    true -> {Role1, Presence1}
				 end,
	      Item0 = #muc_item{affiliation = Affiliation,
				role = Role},
	      Item1 = case Info#user.role == moderator orelse
			  (StateData#state.config)#config.anonymous
			  == false orelse IsSelfPresence of
			  true -> Item0#muc_item{jid = RealJID};
			  false -> Item0
		      end,
	      Item = Item1#muc_item{reason = Reason},
	      StatusCodes = status_codes(IsInitialPresence, IsSelfPresence,
					 StateData),
	      Pres = if Presence == undefined -> #presence{};
			true -> Presence
		     end,
	      Packet = xmpp:set_subtag(
			 Pres, #muc_user{items = [Item],
					 status_codes = StatusCodes}),
	      Node1 = case is_ra_changed(NJID, IsInitialPresence, StateData, OldStateData) of
			  true -> ?NS_MUCSUB_NODES_AFFILIATIONS;
			  false -> ?NS_MUCSUB_NODES_PRESENCE
		      end,
	      send_wrapped(jid:replace_resource(StateData#state.jid, Nick),
			   Info#user.jid, Packet, Node1, StateData),
	      Type = xmpp:get_type(Packet),
	      IsSubscriber = is_subscriber(Info#user.jid, StateData),
	      IsOccupant = Info#user.last_presence /= undefined,
	      if (IsSubscriber and not IsOccupant) and
		 (IsInitialPresence or (Type == unavailable)) ->
		      Node2 = ?NS_MUCSUB_NODES_PARTICIPANTS,
		      send_wrapped(jid:replace_resource(StateData#state.jid, Nick),
				   Info#user.jid, Packet, Node2, StateData);
		 true ->
		      ok
	      end
      end,
      UserList).

-spec send_existing_presences(jid(), state()) -> ok.
send_existing_presences(ToJID, StateData) ->
    case is_room_overcrowded(StateData) of
	true -> ok;
	false -> send_existing_presences1(ToJID, StateData)
    end.

-spec send_existing_presences1(jid(), state()) -> ok.
send_existing_presences1(ToJID, StateData) ->
    LToJID = jid:tolower(ToJID),
    {ok, #user{jid = RealToJID, role = Role}} =
	(?DICT):find(LToJID, StateData#state.users),
    lists:foreach(
      fun({FromNick, _Users}) ->
	      LJID = find_jid_by_nick(FromNick, StateData),
	      #user{jid = FromJID, role = FromRole,
		    last_presence = Presence} =
		  (?DICT):fetch(jid:tolower(LJID),
				StateData#state.users),
	      PresenceBroadcast =
		  lists:member(
		    FromRole, (StateData#state.config)#config.presence_broadcast),
	      case {RealToJID, PresenceBroadcast} of
		  {FromJID, _} -> ok;
		  {_, false} -> ok;
		  _ ->
		      FromAffiliation = get_affiliation(LJID, StateData),
		      Item0 = #muc_item{affiliation = FromAffiliation,
					role = FromRole},
		      Item = case Role == moderator orelse
				 (StateData#state.config)#config.anonymous
				 == false of
				 true -> Item0#muc_item{jid = FromJID};
				 false -> Item0
			     end,
		      Packet = xmpp:set_subtag(
				 Presence, #muc_user{items = [Item]}),
		      send_wrapped(jid:replace_resource(StateData#state.jid, FromNick),
				   RealToJID, Packet, ?NS_MUCSUB_NODES_PRESENCE, StateData)
	      end
      end,
      (?DICT):to_list(StateData#state.nicks)).

-spec set_nick(jid(), binary(), state()) -> state().
set_nick(JID, Nick, State) ->
    LJID = jid:tolower(JID),
    {ok, #user{nick = OldNick}} = (?DICT):find(LJID, State#state.users),
    Users = (?DICT):update(LJID,
			   fun (#user{} = User) -> User#user{nick = Nick} end,
			   State#state.users),
    OldNickUsers = (?DICT):fetch(OldNick, State#state.nicks),
    NewNickUsers = case (?DICT):find(Nick, State#state.nicks) of
		       {ok, U} -> U;
		       error -> []
		   end,
    Nicks = case OldNickUsers of
		[LJID] ->
		    (?DICT):store(Nick, [LJID | NewNickUsers -- [LJID]],
				  (?DICT):erase(OldNick, State#state.nicks));
		[_ | _] ->
		    (?DICT):store(Nick, [LJID | NewNickUsers -- [LJID]],
				  (?DICT):store(OldNick, OldNickUsers -- [LJID],
						State#state.nicks))
	    end,
    State#state{users = Users, nicks = Nicks}.

-spec change_nick(jid(), binary(), state()) -> state().
change_nick(JID, Nick, StateData) ->
    LJID = jid:tolower(JID),
    {ok, #user{nick = OldNick}} = (?DICT):find(LJID, StateData#state.users),
    OldNickUsers = (?DICT):fetch(OldNick, StateData#state.nicks),
    NewNickUsers = case (?DICT):find(Nick, StateData#state.nicks) of
		       {ok, U} -> U;
		       error -> []
		   end,
    SendOldUnavailable = length(OldNickUsers) == 1,
    SendNewAvailable = SendOldUnavailable orelse NewNickUsers == [],
    NewStateData = set_nick(JID, Nick, StateData),
    case presence_broadcast_allowed(JID, NewStateData) of
        true ->
            send_nick_changing(JID, OldNick, NewStateData,
                               SendOldUnavailable, SendNewAvailable);
        false -> ok
    end,
    add_to_log(nickchange, {OldNick, Nick}, StateData),
    NewStateData.

-spec send_nick_changing(jid(), binary(), state(), boolean(), boolean()) -> ok.
send_nick_changing(JID, OldNick, StateData,
		   SendOldUnavailable, SendNewAvailable) ->
    {ok,
     #user{jid = RealJID, nick = Nick, role = Role,
	   last_presence = Presence}} =
	(?DICT):find(jid:tolower(JID),
		     StateData#state.users),
    Affiliation = get_affiliation(JID, StateData),
    lists:foreach(
      fun({LJID, Info}) when Presence /= undefined ->
	      IsSelfPresence = LJID == jid:tolower(JID),
	      Item0 = #muc_item{affiliation = Affiliation, role = Role},
	      Item = case Info#user.role == moderator orelse
			 (StateData#state.config)#config.anonymous
			 == false orelse IsSelfPresence of
			 true -> Item0#muc_item{jid = RealJID};
			 false -> Item0
		     end,
	      Status110 = case IsSelfPresence of
			      true -> [110];
			      false -> []
			  end,
	      Packet1 = #presence{
			   type = unavailable,
			   sub_els = [#muc_user{
					 items = [Item#muc_item{nick = Nick}],
					 status_codes = [303|Status110]}]},
	      Packet2 = xmpp:set_subtag(Presence,
					#muc_user{items = [Item],
						  status_codes = Status110}),
	      if SendOldUnavailable ->
		      send_wrapped(
			jid:replace_resource(StateData#state.jid, OldNick),
			Info#user.jid, Packet1, ?NS_MUCSUB_NODES_PRESENCE,
			StateData);
		 true -> ok
	      end,
	      if SendNewAvailable ->
		      send_wrapped(
			jid:replace_resource(StateData#state.jid, Nick),
			Info#user.jid, Packet2, ?NS_MUCSUB_NODES_PRESENCE,
			StateData);
		 true -> ok
	      end;
	 (_) ->
	      ok
      end,
		  ?DICT:to_list(get_users_and_subscribers(StateData))).

-spec maybe_send_affiliation(jid(), affiliation(), state()) -> ok.
maybe_send_affiliation(JID, Affiliation, StateData) ->
    LJID = jid:tolower(JID),
    Users = get_users_and_subscribers(StateData),
    IsOccupant = case LJID of
		   {LUser, LServer, <<"">>} ->
		       not (?DICT):is_empty(
			     (?DICT):filter(fun({U, S, _}, _) ->
						    U == LUser andalso
						      S == LServer
					    end, Users));
		   {_LUser, _LServer, _LResource} ->
		       (?DICT):is_key(LJID, Users)
		 end,
    case IsOccupant of
      true ->
	  ok; % The new affiliation is published via presence.
      false ->
	  send_affiliation(JID, Affiliation, StateData)
    end.

-spec send_affiliation(jid(), affiliation(), state()) -> ok.
send_affiliation(JID, Affiliation, StateData) ->
    Item = #muc_item{jid = JID,
		     affiliation = Affiliation,
		     role = none},
    Message = #message{id = randoms:get_string(),
		       sub_els = [#muc_user{items = [Item]}]},
    Users = get_users_and_subscribers(StateData),
    Recipients = case (StateData#state.config)#config.anonymous of
		   true ->
		       (?DICT):filter(fun(_, #user{role = moderator}) ->
					      true;
					 (_, _) ->
					      false
				      end, Users);
		   false ->
		       Users
		 end,
    send_wrapped_multiple(StateData#state.jid, Recipients, Message,
			  ?NS_MUCSUB_NODES_AFFILIATIONS, StateData).

-spec status_codes(boolean(), boolean(), state()) -> [pos_integer()].
status_codes(IsInitialPresence, _IsSelfPresence = true, StateData) ->
    S0 = [110],
    case IsInitialPresence of
	true ->
	    S1 = case StateData#state.just_created of
		     true -> [201|S0];
		     false -> S0
		 end,
	    S2 = case (StateData#state.config)#config.anonymous of
		     true -> S1;
		     false -> [100|S1]
		 end,
	    S3 = case (StateData#state.config)#config.logging of
		     true -> [170|S2];
		     false -> S2
		 end,
	    S3;
	false -> S0
    end;
status_codes(_IsInitialPresence, _IsSelfPresence = false, _StateData) -> [].

-spec lqueue_new(non_neg_integer()) -> lqueue().
lqueue_new(Max) ->
    #lqueue{queue = queue:new(), len = 0, max = Max}.

-spec lqueue_in(term(), lqueue()) -> lqueue().
%% If the message queue limit is set to 0, do not store messages.
lqueue_in(_Item, LQ = #lqueue{max = 0}) -> LQ;
%% Otherwise, rotate messages in the queue store.
lqueue_in(Item,
	  #lqueue{queue = Q1, len = Len, max = Max}) ->
    Q2 = queue:in(Item, Q1),
    if Len >= Max ->
	   Q3 = lqueue_cut(Q2, Len - Max + 1),
	   #lqueue{queue = Q3, len = Max, max = Max};
       true -> #lqueue{queue = Q2, len = Len + 1, max = Max}
    end.

-spec lqueue_cut(queue:queue(), non_neg_integer()) -> queue:queue().
lqueue_cut(Q, 0) -> Q;
lqueue_cut(Q, N) ->
    {_, Q1} = queue:out(Q), lqueue_cut(Q1, N - 1).

-spec lqueue_to_list(lqueue()) -> list().
lqueue_to_list(#lqueue{queue = Q1}) ->
    queue:to_list(Q1).

-spec add_message_to_history(binary(), jid(), message(), state()) -> state().
add_message_to_history(FromNick, FromJID, Packet, StateData) ->
    add_to_log(text, {FromNick, Packet}, StateData),
    case check_subject(Packet) of
	false ->
	    TimeStamp = p1_time_compat:timestamp(),
	    AddrPacket = case (StateData#state.config)#config.anonymous of
			     true -> Packet;
			     false ->
				 Addresses = #addresses{
						list = [#address{type = ofrom,
								 jid = FromJID}]},
				 xmpp:set_subtag(Packet, Addresses)
			 end,
	    TSPacket = xmpp_util:add_delay_info(
			 AddrPacket, StateData#state.jid, TimeStamp),
	    SPacket = xmpp:set_from_to(
			TSPacket,
			jid:replace_resource(StateData#state.jid, FromNick),
			StateData#state.jid),
	    Size = element_size(SPacket),
	    Q1 = lqueue_in({FromNick, TSPacket, false,
			    TimeStamp, Size},
			   StateData#state.history),
	    StateData#state{history = Q1};
	_ ->
	    StateData
    end.

-spec send_history(jid(), lqueue(), state()) -> boolean().
send_history(JID, History, StateData) ->
    lists:foreach(
      fun({Nick, Packet, _HaveSubject, _TimeStamp, _Size}) ->
	      ejabberd_router:route(
		jid:replace_resource(StateData#state.jid, Nick),
		JID, Packet)
      end, lqueue_to_list(History)).

-spec send_subject(jid(), state()) -> ok.
send_subject(JID, #state{subject_author = Nick} = StateData) ->
    Subject = case StateData#state.subject of
		  <<"">> -> [#text{}];
		  Subj -> xmpp:mk_text(Subj)
	      end,
    Packet = #message{type = groupchat, subject = Subject},
    ejabberd_router:route(jid:replace_resource(StateData#state.jid, Nick), JID,
			  Packet).

-spec check_subject(message()) -> false | binary().
check_subject(#message{subject = [_|_] = Subj, body = [],
		       thread = undefined}) ->
    xmpp:get_text(Subj);
check_subject(_) ->
    false.

-spec can_change_subject(role(), boolean(), state()) -> boolean().
can_change_subject(Role, IsSubscriber, StateData) ->
    case (StateData#state.config)#config.allow_change_subj
	of
      true -> Role == moderator orelse Role == participant orelse IsSubscriber == true;
      _ -> Role == moderator
    end.

%%%%%%%%%%%%%%%%%%%%%%%%%%%%%%%%%%%%%%%%%%%%%%%%%%%%%%%%%%%%%%%%%%%%%%%%%%%%%%%
% Admin stuff

-spec process_iq_admin(jid(), iq(), #state{}) -> {error, stanza_error()} |
						 {result, undefined, #state{}} |
						 {result, muc_admin()}.
process_iq_admin(_From, #iq{lang = Lang, sub_els = [#muc_admin{items = []}]},
		 _StateData) ->
    Txt = <<"No 'item' element found">>,
    {error, xmpp:err_bad_request(Txt, Lang)};
process_iq_admin(From, #iq{type = set, lang = Lang,
			   sub_els = [#muc_admin{items = Items}]},
		 StateData) ->
    process_admin_items_set(From, Items, Lang, StateData);
process_iq_admin(From, #iq{type = get, lang = Lang,
			   sub_els = [#muc_admin{items = [Item]}]},
		 StateData) ->
    FAffiliation = get_affiliation(From, StateData),
    FRole = get_role(From, StateData),
    case Item of
	#muc_item{role = undefined, affiliation = undefined} ->
	    Txt = <<"Neither 'role' nor 'affiliation' attribute found">>,
	    {error, xmpp:err_bad_request(Txt, Lang)};
	#muc_item{role = undefined, affiliation = Affiliation} ->
	    if (FAffiliation == owner) or
	       (FAffiliation == admin) or
	       ((FAffiliation == member) and
		not (StateData#state.config)#config.anonymous) ->
		    Items = items_with_affiliation(Affiliation, StateData),
		    {result, #muc_admin{items = Items}};
	       true ->
		    ErrText = <<"Administrator privileges required">>,
		    {error, xmpp:err_forbidden(ErrText, Lang)}
	    end;
	#muc_item{role = Role} ->
	    if FRole == moderator ->
		    Items = items_with_role(Role, StateData),
		    {result, #muc_admin{items = Items}};
	       true ->
		    ErrText = <<"Moderator privileges required">>,
		    {error, xmpp:err_forbidden(ErrText, Lang)}
	    end
    end;
process_iq_admin(_From, #iq{type = get, lang = Lang}, _StateData) ->
    ErrText = <<"Too many <item/> elements">>,
    {error, xmpp:err_bad_request(ErrText, Lang)}.

-spec items_with_role(role(), state()) -> [muc_item()].
items_with_role(SRole, StateData) ->
    lists:map(fun ({_, U}) -> user_to_item(U, StateData)
	      end,
	      search_role(SRole, StateData)).

-spec items_with_affiliation(affiliation(), state()) -> [muc_item()].
items_with_affiliation(SAffiliation, StateData) ->
    lists:map(
      fun({JID, {Affiliation, Reason}}) ->
	      #muc_item{affiliation = Affiliation, jid = jid:make(JID),
			reason = Reason};
	 ({JID, Affiliation}) ->
	      #muc_item{affiliation = Affiliation, jid = jid:make(JID)}
      end,
      search_affiliation(SAffiliation, StateData)).

-spec user_to_item(#user{}, state()) -> muc_item().
user_to_item(#user{role = Role, nick = Nick, jid = JID},
	     StateData) ->
    Affiliation = get_affiliation(JID, StateData),
    #muc_item{role = Role,
	      affiliation = Affiliation,
	      nick = Nick,
	      jid = JID}.

-spec search_role(role(), state()) -> [{ljid(), #user{}}].
search_role(Role, StateData) ->
    lists:filter(fun ({_, #user{role = R}}) -> Role == R
		 end,
		 (?DICT):to_list(StateData#state.users)).

-spec search_affiliation(affiliation(), state()) ->
				[{ljid(),
				  affiliation() | {affiliation(), binary()}}].
search_affiliation(Affiliation, StateData) ->
    lists:filter(fun ({_, A}) ->
			 case A of
			   {A1, _Reason} -> Affiliation == A1;
			   _ -> Affiliation == A
			 end
		 end,
		 (?DICT):to_list(StateData#state.affiliations)).

-spec process_admin_items_set(jid(), [muc_item()], binary(),
			      #state{}) -> {result, undefined, #state{}} |
					   {error, stanza_error()}.
process_admin_items_set(UJID, Items, Lang, StateData) ->
    UAffiliation = get_affiliation(UJID, StateData),
    URole = get_role(UJID, StateData),
    case catch find_changed_items(UJID, UAffiliation, URole,
				  Items, Lang, StateData, [])
	of
      {result, Res} ->
	  ?INFO_MSG("Processing MUC admin query from ~s in "
		    "room ~s:~n ~p",
		    [jid:to_string(UJID),
		     jid:to_string(StateData#state.jid), Res]),
	  case lists:foldl(process_item_change(UJID),
			   StateData, lists:flatten(Res)) of
	      {error, _} = Err ->
		  Err;
	      NSD ->
		  store_room(NSD),
		  {result, undefined, NSD}
	  end;
	{error, Err} -> {error, Err}
    end.

-spec process_item_change(jid()) -> function().
process_item_change(UJID) ->
    fun(_, {error, _} = Err) ->
	    Err;
       (Item, SD) ->
	    process_item_change(Item, SD, UJID)
    end.

-type admin_action() :: {jid(), affiliation | role,
			 affiliation() | role(), binary()}.

-spec process_item_change(admin_action(), state(), jid()) -> state() | {error, stanza_error()}.
process_item_change(Item, SD, UJID) ->
    try case Item of
	    {JID, affiliation, owner, _} when JID#jid.luser == <<"">> ->
		%% If the provided JID does not have username,
		%% forget the affiliation completely
		SD;
	    {JID, role, none, Reason} ->
		send_kickban_presence(UJID, JID, Reason, 307, SD),
		set_role(JID, none, SD);
	    {JID, affiliation, none, Reason} ->
		case (SD#state.config)#config.members_only of
		    true ->
			send_kickban_presence(UJID, JID, Reason, 321, none, SD),
			maybe_send_affiliation(JID, none, SD),
			SD1 = set_affiliation(JID, none, SD),
			set_role(JID, none, SD1);
		    _ ->
			SD1 = set_affiliation(JID, none, SD),
			send_update_presence(JID, Reason, SD1, SD),
			maybe_send_affiliation(JID, none, SD1),
			SD1
		end;
	    {JID, affiliation, outcast, Reason} ->
		send_kickban_presence(UJID, JID, Reason, 301, outcast, SD),
		maybe_send_affiliation(JID, outcast, SD),
		set_affiliation(JID, outcast, set_role(JID, none, SD), Reason);
	    {JID, affiliation, A, Reason} when (A == admin) or (A == owner) ->
		SD1 = set_affiliation(JID, A, SD, Reason),
		SD2 = set_role(JID, moderator, SD1),
		send_update_presence(JID, Reason, SD2, SD),
		maybe_send_affiliation(JID, A, SD2),
		SD2;
	    {JID, affiliation, member, Reason} ->
		SD1 = set_affiliation(JID, member, SD, Reason),
		SD2 = set_role(JID, participant, SD1),
		send_update_presence(JID, Reason, SD2, SD),
		maybe_send_affiliation(JID, member, SD2),
		SD2;
	    {JID, role, Role, Reason} ->
		SD1 = set_role(JID, Role, SD),
		send_new_presence(JID, Reason, SD1, SD),
		SD1;
	    {JID, affiliation, A, _Reason} ->
		SD1 = set_affiliation(JID, A, SD),
		send_update_presence(JID, SD1, SD),
		maybe_send_affiliation(JID, A, SD1),
		SD1
	end
    catch E:R ->
	    ?ERROR_MSG("failed to set item ~p from ~s: ~p",
		       [Item, jid:to_string(UJID),
			{E, {R, erlang:get_stacktrace()}}]),
	    {error, xmpp:err_internal_server_error()}
    end.

-spec find_changed_items(jid(), affiliation(), role(),
			 [muc_item()], binary(), state(), [admin_action()]) ->
				{result, [admin_action()]}.
find_changed_items(_UJID, _UAffiliation, _URole, [],
		   _Lang, _StateData, Res) ->
    {result, Res};
find_changed_items(_UJID, _UAffiliation, _URole,
		   [#muc_item{jid = undefined, nick = undefined}|_],
		   Lang, _StateData, _Res) ->
    Txt = <<"Neither 'jid' nor 'nick' attribute found">>,
    throw({error, xmpp:err_bad_request(Txt, Lang)});
find_changed_items(_UJID, _UAffiliation, _URole,
		   [#muc_item{role = undefined, affiliation = undefined}|_],
		   Lang, _StateData, _Res) ->
    Txt = <<"Neither 'role' nor 'affiliation' attribute found">>,
    throw({error, xmpp:err_bad_request(Txt, Lang)});
find_changed_items(UJID, UAffiliation, URole,
		   [#muc_item{jid = J, nick = Nick, reason = Reason,
			      role = Role, affiliation = Affiliation}|Items],
		   Lang, StateData, Res) ->
    [JID | _] = JIDs = 
	if J /= undefined ->
		[J];
	   Nick /= <<"">> ->
		case find_jids_by_nick(Nick, StateData) of
		    [] ->
			ErrText = str:format(
				    translate:translate(
				      Lang,
				      <<"Nickname ~s does not exist in the room">>),
				    [Nick]),
			throw({error, xmpp:err_not_acceptable(ErrText, Lang)});
		    JIDList ->
			JIDList
		end
	end,
    {RoleOrAff, RoleOrAffValue} = if Role == undefined ->
					  {affiliation, Affiliation};
				     true ->
					  {role, Role}
				  end,
    TAffiliation = get_affiliation(JID, StateData),
    TRole = get_role(JID, StateData),
    ServiceAf = get_service_affiliation(JID, StateData),
    CanChangeRA = case can_change_ra(UAffiliation,
				     URole,
				     TAffiliation,
				     TRole, RoleOrAff, RoleOrAffValue,
				     ServiceAf) of
		      nothing -> nothing;
		      true -> true;
		      check_owner ->
			  case search_affiliation(owner, StateData) of
			      [{OJID, _}] ->
				  jid:remove_resource(OJID)
				      /=
				      jid:tolower(jid:remove_resource(UJID));
			      _ -> true
			  end;
		      _ -> false
		  end,
    case CanChangeRA of
	nothing ->
	    find_changed_items(UJID, UAffiliation, URole,
			       Items, Lang, StateData,
			       Res);
	true ->
	    MoreRes = case RoleOrAff of
			  affiliation ->
			      [{jid:remove_resource(Jidx),
				RoleOrAff, RoleOrAffValue, Reason}
			       || Jidx <- JIDs];
			  role ->
			      [{Jidx, RoleOrAff, RoleOrAffValue, Reason}
			       || Jidx <- JIDs]
		      end,
	    find_changed_items(UJID, UAffiliation, URole,
			       Items, Lang, StateData,
			       [MoreRes | Res]);
	false ->
	    Txt = <<"Changing role/affiliation is not allowed">>,
	    throw({error, xmpp:err_not_allowed(Txt, Lang)})
    end.

-spec can_change_ra(affiliation(), role(), affiliation(), role(),
		    affiliation, affiliation(), affiliation()) -> boolean();
		   (affiliation(), role(), affiliation(), role(),
		    role, role(), affiliation()) -> boolean().
can_change_ra(_FAffiliation, _FRole, owner, _TRole,
	      affiliation, owner, owner) ->
    %% A room owner tries to add as persistent owner a
    %% participant that is already owner because he is MUC admin
    true;
can_change_ra(_FAffiliation, _FRole, _TAffiliation,
	      _TRole, _RoleorAffiliation, _Value, owner) ->
    %% Nobody can decrease MUC admin's role/affiliation
    false;
can_change_ra(_FAffiliation, _FRole, TAffiliation,
	      _TRole, affiliation, Value, _ServiceAf)
    when TAffiliation == Value ->
    nothing;
can_change_ra(_FAffiliation, _FRole, _TAffiliation,
	      TRole, role, Value, _ServiceAf)
    when TRole == Value ->
    nothing;
can_change_ra(FAffiliation, _FRole, outcast, _TRole,
	      affiliation, none, _ServiceAf)
    when (FAffiliation == owner) or
	   (FAffiliation == admin) ->
    true;
can_change_ra(FAffiliation, _FRole, outcast, _TRole,
	      affiliation, member, _ServiceAf)
    when (FAffiliation == owner) or
	   (FAffiliation == admin) ->
    true;
can_change_ra(owner, _FRole, outcast, _TRole,
	      affiliation, admin, _ServiceAf) ->
    true;
can_change_ra(owner, _FRole, outcast, _TRole,
	      affiliation, owner, _ServiceAf) ->
    true;
can_change_ra(FAffiliation, _FRole, none, _TRole,
	      affiliation, outcast, _ServiceAf)
    when (FAffiliation == owner) or
	   (FAffiliation == admin) ->
    true;
can_change_ra(FAffiliation, _FRole, none, _TRole,
	      affiliation, member, _ServiceAf)
    when (FAffiliation == owner) or
	   (FAffiliation == admin) ->
    true;
can_change_ra(owner, _FRole, none, _TRole, affiliation,
	      admin, _ServiceAf) ->
    true;
can_change_ra(owner, _FRole, none, _TRole, affiliation,
	      owner, _ServiceAf) ->
    true;
can_change_ra(FAffiliation, _FRole, member, _TRole,
	      affiliation, outcast, _ServiceAf)
    when (FAffiliation == owner) or
	   (FAffiliation == admin) ->
    true;
can_change_ra(FAffiliation, _FRole, member, _TRole,
	      affiliation, none, _ServiceAf)
    when (FAffiliation == owner) or
	   (FAffiliation == admin) ->
    true;
can_change_ra(owner, _FRole, member, _TRole,
	      affiliation, admin, _ServiceAf) ->
    true;
can_change_ra(owner, _FRole, member, _TRole,
	      affiliation, owner, _ServiceAf) ->
    true;
can_change_ra(owner, _FRole, admin, _TRole, affiliation,
	      _Affiliation, _ServiceAf) ->
    true;
can_change_ra(owner, _FRole, owner, _TRole, affiliation,
	      _Affiliation, _ServiceAf) ->
    check_owner;
can_change_ra(_FAffiliation, _FRole, _TAffiliation,
	      _TRole, affiliation, _Value, _ServiceAf) ->
    false;
can_change_ra(_FAffiliation, moderator, _TAffiliation,
	      visitor, role, none, _ServiceAf) ->
    true;
can_change_ra(_FAffiliation, moderator, _TAffiliation,
	      visitor, role, participant, _ServiceAf) ->
    true;
can_change_ra(FAffiliation, _FRole, _TAffiliation,
	      visitor, role, moderator, _ServiceAf)
    when (FAffiliation == owner) or
	   (FAffiliation == admin) ->
    true;
can_change_ra(_FAffiliation, moderator, _TAffiliation,
	      participant, role, none, _ServiceAf) ->
    true;
can_change_ra(_FAffiliation, moderator, _TAffiliation,
	      participant, role, visitor, _ServiceAf) ->
    true;
can_change_ra(FAffiliation, _FRole, _TAffiliation,
	      participant, role, moderator, _ServiceAf)
    when (FAffiliation == owner) or
	   (FAffiliation == admin) ->
    true;
can_change_ra(_FAffiliation, _FRole, owner, moderator,
	      role, visitor, _ServiceAf) ->
    false;
can_change_ra(owner, _FRole, _TAffiliation, moderator,
	      role, visitor, _ServiceAf) ->
    true;
can_change_ra(_FAffiliation, _FRole, admin, moderator,
	      role, visitor, _ServiceAf) ->
    false;
can_change_ra(admin, _FRole, _TAffiliation, moderator,
	      role, visitor, _ServiceAf) ->
    true;
can_change_ra(_FAffiliation, _FRole, owner, moderator,
	      role, participant, _ServiceAf) ->
    false;
can_change_ra(owner, _FRole, _TAffiliation, moderator,
	      role, participant, _ServiceAf) ->
    true;
can_change_ra(_FAffiliation, _FRole, admin, moderator,
	      role, participant, _ServiceAf) ->
    false;
can_change_ra(admin, _FRole, _TAffiliation, moderator,
	      role, participant, _ServiceAf) ->
    true;
can_change_ra(_FAffiliation, _FRole, _TAffiliation,
	      _TRole, role, _Value, _ServiceAf) ->
    false.

-spec send_kickban_presence(jid(), jid(), binary(),
			    pos_integer(), state()) -> ok.
send_kickban_presence(UJID, JID, Reason, Code, StateData) ->
    NewAffiliation = get_affiliation(JID, StateData),
    send_kickban_presence(UJID, JID, Reason, Code, NewAffiliation,
			  StateData).

-spec send_kickban_presence(jid(), jid(), binary(), pos_integer(),
			    affiliation(), state()) -> ok.
send_kickban_presence(UJID, JID, Reason, Code, NewAffiliation,
		      StateData) ->
    LJID = jid:tolower(JID),
    LJIDs = case LJID of
	      {U, S, <<"">>} ->
		  (?DICT):fold(fun (J, _, Js) ->
				       case J of
					 {U, S, _} -> [J | Js];
					 _ -> Js
				       end
			       end,
			       [], StateData#state.users);
	      _ ->
		  case (?DICT):is_key(LJID, StateData#state.users) of
		    true -> [LJID];
		    _ -> []
		  end
	    end,
    lists:foreach(fun (J) ->
			  {ok, #user{nick = Nick}} = (?DICT):find(J,
								  StateData#state.users),
			  add_to_log(kickban, {Nick, Reason, Code}, StateData),
			  tab_remove_online_user(J, StateData),
			  send_kickban_presence1(UJID, J, Reason, Code,
						 NewAffiliation, StateData)
		  end,
		  LJIDs).

-spec send_kickban_presence1(jid(), jid(), binary(), pos_integer(),
			     affiliation(), state()) -> ok.
send_kickban_presence1(MJID, UJID, Reason, Code, Affiliation,
		       StateData) ->
    {ok, #user{jid = RealJID, nick = Nick}} =
	(?DICT):find(jid:tolower(UJID),
		     StateData#state.users),
    ActorNick = get_actor_nick(MJID, StateData),
    lists:foreach(
      fun({LJID, Info}) ->
	      IsSelfPresence = jid:tolower(UJID) == LJID,
	      Item0 = #muc_item{affiliation = Affiliation,
				role = none},
	      Item1 = case Info#user.role == moderator orelse
			  (StateData#state.config)#config.anonymous
			  == false orelse IsSelfPresence of
			  true -> Item0#muc_item{jid = RealJID};
			  false -> Item0
		      end,
	      Item2 = Item1#muc_item{reason = Reason},
	      Item = case ActorNick of
			 <<"">> -> Item2;
			 _ -> Item2#muc_item{actor = #muc_actor{nick = ActorNick}}
		     end,
	      Codes = if IsSelfPresence -> [110, Code];
			 true -> [Code]
		      end,
	      Packet = #presence{type = unavailable,
				 sub_els = [#muc_user{items = [Item],
						      status_codes = Codes}]},
	      RoomJIDNick = jid:replace_resource(StateData#state.jid, Nick),
	      send_wrapped(RoomJIDNick, Info#user.jid, Packet,
			   ?NS_MUCSUB_NODES_AFFILIATIONS, StateData),
			  IsSubscriber = is_subscriber(Info#user.jid, StateData),
	      IsOccupant = Info#user.last_presence /= undefined,
	      if (IsSubscriber and not IsOccupant) ->
		      send_wrapped(RoomJIDNick, Info#user.jid, Packet,
				   ?NS_MUCSUB_NODES_PARTICIPANTS, StateData);
		 true ->
		      ok
	      end
      end,
		  (?DICT):to_list(get_users_and_subscribers(StateData))).

-spec get_actor_nick(binary() | jid(), state()) -> binary().
get_actor_nick(<<"">>, _StateData) ->
    <<"">>;
get_actor_nick(MJID, StateData) ->
    case (?DICT):find(jid:tolower(MJID), StateData#state.users) of
	{ok, #user{nick = ActorNick}} -> ActorNick;
	_ -> <<"">>
    end.

%%%%%%%%%%%%%%%%%%%%%%%%%%%%%%%%%%%%%%%%%%%%%%%%%%%%%%%%%%%%%%%%%%%%%%%%%%%%%%%
% Owner stuff
-spec process_iq_owner(jid(), iq(), state()) ->
			      {result, undefined | muc_owner()} |
			      {result, undefined | muc_owner(), state() | stop} |
			      {error, stanza_error()}.
process_iq_owner(From, #iq{type = set, lang = Lang,
			   sub_els = [#muc_owner{destroy = Destroy,
						 config = Config,
						 items = Items}]},
		 StateData) ->
    FAffiliation = get_affiliation(From, StateData),
    if FAffiliation /= owner ->
	    ErrText = <<"Owner privileges required">>,
	    {error, xmpp:err_forbidden(ErrText, Lang)};
       Destroy /= undefined, Config == undefined, Items == [] ->
	    ?INFO_MSG("Destroyed MUC room ~s by the owner ~s",
		      [jid:to_string(StateData#state.jid), jid:to_string(From)]),
	    add_to_log(room_existence, destroyed, StateData),
	    destroy_room(Destroy, StateData);
       Config /= undefined, Destroy == undefined, Items == [] ->
	    case Config of
		#xdata{type = cancel} ->
		    {result, undefined};
		#xdata{type = submit, fields = Fs} ->
		    try muc_roomconfig:decode(Fs) of
			Options ->
			    case is_allowed_log_change(Options, StateData, From) andalso
				is_allowed_persistent_change(Options, StateData, From) andalso
				is_allowed_room_name_desc_limits(Options, StateData) andalso
				is_password_settings_correct(Options, StateData) of
				true ->
				    set_config(Options, StateData, Lang);
				false ->
				    {error, xmpp:err_not_acceptable()}
			    end
		    catch _:{muc_roomconfig, Why} ->
			    Txt = muc_roomconfig:format_error(Why),
			    {error, xmpp:err_bad_request(Txt, Lang)}
		    end;
		_ ->
		    Txt = <<"Incorrect data form">>,
		    {error, xmpp:err_bad_request(Txt, Lang)}
	    end;
       Items /= [], Config == undefined, Destroy == undefined ->
	    process_admin_items_set(From, Items, Lang, StateData);
       true ->
	    {error, xmpp:err_bad_request()}
    end;
process_iq_owner(From, #iq{type = get, lang = Lang,
			   sub_els = [#muc_owner{destroy = Destroy,
						 config = Config,
						 items = Items}]},
		 StateData) ->
    FAffiliation = get_affiliation(From, StateData),
    if FAffiliation /= owner ->
	    ErrText = <<"Owner privileges required">>,
	    {error, xmpp:err_forbidden(ErrText, Lang)};
       Destroy == undefined, Config == undefined ->
	    case Items of
		[] ->
		    {result,
		     #muc_owner{config = get_config(Lang, StateData, From)}};
		[#muc_item{affiliation = undefined}] ->
		    Txt = <<"No 'affiliation' attribute found">>,
		    {error, xmpp:err_bad_request(Txt, Lang)};
		[#muc_item{affiliation = Affiliation}] ->
		    Items = items_with_affiliation(Affiliation, StateData),
		    {result, #muc_owner{items = Items}};
		[_|_] ->
		    Txt = <<"Too many <item/> elements">>,
		    {error, xmpp:err_bad_request(Txt, Lang)}
	    end;
       true ->
	    {error, xmpp:err_bad_request()}
    end.

-spec is_allowed_log_change(muc_roomconfig:result(), state(), jid()) -> boolean().
is_allowed_log_change(Options, StateData, From) ->
    case proplists:is_defined(enablelogging, Options) of
	false -> true;
	true ->
	    allow ==
		mod_muc_log:check_access_log(StateData#state.server_host,
					     From)
    end.

-spec is_allowed_persistent_change(muc_roomconfig:result(), state(), jid()) -> boolean().
is_allowed_persistent_change(Options, StateData, From) ->
    case proplists:is_defined(persistentroom, Options) of
      false -> true;
      true ->
	  {_AccessRoute, _AccessCreate, _AccessAdmin,
	   AccessPersistent} =
	      StateData#state.access,
	  allow ==
	    acl:match_rule(StateData#state.server_host,
			   AccessPersistent, From)
    end.

%% Check if the Room Name and Room Description defined in the Data Form
%% are conformant to the configured limits
-spec is_allowed_room_name_desc_limits(muc_roomconfig:result(), state()) -> boolean().
is_allowed_room_name_desc_limits(Options, StateData) ->
    RoomName = proplists:get_value(roomname, Options, <<"">>),
    RoomDesc = proplists:get_value(roomdesc, Options, <<"">>),
    MaxRoomName = gen_mod:get_module_opt(
		    StateData#state.server_host,
		    mod_muc, max_room_name,
		    fun(infinity) -> infinity;
		       (I) when is_integer(I),
				I>0 -> I
		    end, infinity),
    MaxRoomDesc = gen_mod:get_module_opt(
		    StateData#state.server_host,
		    mod_muc, max_room_desc,
		    fun(infinity) -> infinity;
		       (I) when is_integer(I),
				I>0 ->
			    I
		    end, infinity),
    (byte_size(RoomName) =< MaxRoomName)
	andalso (byte_size(RoomDesc) =< MaxRoomDesc).

%% Return false if:
%% "the password for a password-protected room is blank"
-spec is_password_settings_correct(muc_roomconfig:result(), state()) -> boolean().
is_password_settings_correct(Options, StateData) ->
    Config = StateData#state.config,
    OldProtected = Config#config.password_protected,
    OldPassword = Config#config.password,
    NewProtected = proplists:get_value(passwordprotectedroom, Options),
    NewPassword = proplists:get_value(roomsecret, Options),
    case {OldProtected, NewProtected, OldPassword, NewPassword} of
	{true, undefined, <<"">>, undefined} -> false;
	{true, undefined, _, <<"">>} -> false;
	{_, true, <<"">>, undefined} -> false;
	{_, true, _, <<"">>} -> false;
	_ -> true
    end.

-spec get_default_room_maxusers(state()) -> non_neg_integer().
get_default_room_maxusers(RoomState) ->
    DefRoomOpts =
	gen_mod:get_module_opt(RoomState#state.server_host,
			       mod_muc, default_room_options,
                               fun(L) when is_list(L) -> L end,
                               []),
    RoomState2 = set_opts(DefRoomOpts, RoomState),
    (RoomState2#state.config)#config.max_users.

-spec get_config(binary(), state(), jid()) -> xdata().
get_config(Lang, StateData, From) ->
    {_AccessRoute, _AccessCreate, _AccessAdmin, AccessPersistent} =
	StateData#state.access,
    ServiceMaxUsers = get_service_max_users(StateData),
    DefaultRoomMaxUsers = get_default_room_maxusers(StateData),
    Config = StateData#state.config,
    {MaxUsersRoomInteger, MaxUsersRoomString} =
	case get_max_users(StateData) of
	    N when is_integer(N) ->
		{N, N};
	    _ -> {0, none}
	end,
    Title = str:format(
	      translate:translate(Lang, <<"Configuration of room ~s">>),
	      [jid:to_string(StateData#state.jid)]),
    Fs = [{roomname, Config#config.title},
	  {roomdesc, Config#config.description}] ++
	case acl:match_rule(StateData#state.server_host, AccessPersistent, From) of
	    allow -> [{persistentroom, Config#config.persistent}];
	    deny -> []
	end ++
	[{publicroom, Config#config.public},
	 {public_list, Config#config.public_list},
	 {passwordprotectedroom, Config#config.password_protected},
	 {roomsecret, case Config#config.password_protected of
			  true -> Config#config.password;
			  false -> <<"">>
		      end},
	 {maxusers, MaxUsersRoomString,
	  [if is_integer(ServiceMaxUsers) -> [];
	      true -> [{<<"No limit">>, <<"none">>}]
	   end] ++ [{integer_to_binary(N), N}
		    || N <- lists:usort([ServiceMaxUsers,
					 DefaultRoomMaxUsers,
					 MaxUsersRoomInteger
					 | ?MAX_USERS_DEFAULT_LIST]),
		       N =< ServiceMaxUsers]},
	 {whois, if Config#config.anonymous -> moderators;
		    true -> anyone
		 end},
	 {presencebroadcast, Config#config.presence_broadcast},
	 {membersonly, Config#config.members_only},
	 {moderatedroom, Config#config.moderated},
	 {members_by_default, Config#config.members_by_default},
	 {changesubject, Config#config.allow_change_subj},
	 {allow_private_messages, Config#config.allow_private_messages},
	 {allow_private_messages_from_visitors,
	  Config#config.allow_private_messages_from_visitors},
	 {allow_query_users, Config#config.allow_query_users},
	 {allowinvites, Config#config.allow_user_invites},
	 {allow_visitor_status, Config#config.allow_visitor_status},
	 {allow_visitor_nickchange, Config#config.allow_visitor_nickchange},
	 {allow_voice_requests, Config#config.allow_voice_requests},
	 {allow_subscription, Config#config.allow_subscription},
	 {voice_request_min_interval, Config#config.voice_request_min_interval}]
	++
	case ejabberd_captcha:is_feature_available() of
	    true -> [{captcha_protected, Config#config.captcha_protected}];
	    false -> []
	end ++
	[{captcha_whitelist,
	  lists:map(fun jid:make/1, ?SETS:to_list(Config#config.captcha_whitelist))}]
	++
	case mod_muc_log:check_access_log(StateData#state.server_host, From) of
	    allow -> [{enablelogging, Config#config.logging}];
	    deny -> []
	end,
    Fields = ejabberd_hooks:run_fold(get_room_config,
				     StateData#state.server_host,
				     Fs,
				     [StateData, From, Lang]),
    #xdata{type = form, title = Title,
	   fields = muc_roomconfig:encode(
		      Fields, fun(T) -> translate:translate(Lang, T) end)}.

-spec set_config(muc_roomconfig:result(), state(), binary()) ->
			{error, stanza_error()} | {result, undefined, state()}.
set_config(Options, StateData, Lang) ->
    try
	#config{} = Config = set_config(Options, StateData#state.config,
					StateData#state.server_host, Lang),
	{result, _, NSD} = Res = change_config(Config, StateData),
	Type = case {(StateData#state.config)#config.logging,
		     Config#config.logging}
	       of
		   {true, false} -> roomconfig_change_disabledlogging;
		   {false, true} -> roomconfig_change_enabledlogging;
		   {_, _} -> roomconfig_change
	       end,
	Users = [{U#user.jid, U#user.nick, U#user.role}
		 || {_, U} <- (?DICT):to_list(StateData#state.users)],
	add_to_log(Type, Users, NSD),
	Res
    catch  _:{badmatch, {error, #stanza_error{}} = Err} ->
	    Err
    end.

get_config_opt_name(Pos) ->
    Fs = [config|record_info(fields, config)],
    lists:nth(Pos, Fs).

-spec set_config([muc_roomconfig:property()], #config{},
		  binary(), binary()) -> #config{} | {error, stanza_error()}.
set_config(Opts, Config, ServerHost, Lang) ->
    lists:foldl(
      fun(_, {error, _} = Err) -> Err;
	 ({roomname, Title}, C) -> C#config{title = Title};
	 ({roomdesc, Desc}, C) -> C#config{description = Desc};
	 ({changesubject, V}, C) -> C#config{allow_change_subj = V};
	 ({allow_query_users, V}, C) -> C#config{allow_query_users = V};
	 ({allow_private_messages, V}, C) ->
	      C#config{allow_private_messages = V};
	 ({allow_private_messages_from_visitors, V}, C) ->
	      C#config{allow_private_messages_from_visitors = V};
	 ({allow_visitor_status, V}, C) -> C#config{allow_visitor_status = V};
	 ({allow_visitor_nickchange, V}, C) ->
	      C#config{allow_visitor_nickchange = V};
	 ({publicroom, V}, C) -> C#config{public = V};
	 ({public_list, V}, C) -> C#config{public_list = V};
	 ({persistentroom, V}, C) -> C#config{persistent = V};
	 ({moderatedroom, V}, C) -> C#config{moderated = V};
	 ({members_by_default, V}, C) -> C#config{members_by_default = V};
	 ({membersonly, V}, C) -> C#config{members_only = V};
	 ({captcha_protected, V}, C) -> C#config{captcha_protected = V};
	 ({allowinvites, V}, C) -> C#config{allow_user_invites = V};
	 ({allow_subscription, V}, C) -> C#config{allow_subscription = V};
	 ({passwordprotectedroom, V}, C) -> C#config{password_protected = V};
	 ({roomsecret, V}, C) -> C#config{password = V};
	 ({anonymous, V}, C) -> C#config{anonymous = V};
	 ({presencebroadcast, V}, C) -> C#config{presence_broadcast = V};
	 ({allow_voice_requests, V}, C) -> C#config{allow_voice_requests = V};
	 ({voice_request_min_interval, V}, C) ->
	      C#config{voice_request_min_interval = V};
	 ({whois, moderators}, C) -> C#config{anonymous = true};
	 ({whois, anyone}, C) -> C#config{anonymous = false};
	 ({maxusers, V}, C) -> C#config{max_users = V};
	 ({enablelogging, V}, C) -> C#config{logging = V};
	 ({captcha_whitelist, Js}, C) ->
	      LJIDs = [jid:tolower(J) || J <- Js],
	      C#config{captcha_whitelist = ?SETS:from_list(LJIDs)};
	 ({O, V} = Opt, C) ->
	      case ejabberd_hooks:run_fold(set_room_option,
					   ServerHost,
					   {0, undefined},
					   [Opt, Lang]) of
		  {0, undefined} ->
		      ?ERROR_MSG("set_room_option hook failed for "
				 "option '~s' with value ~p", [O, V]),
		      Txt = <<"Failed to process option '", O/binary, "'">>,
		      {error, xmpp:err_internal_server_error(Txt, Lang)};
		  {Pos, Val} ->
		      setelement(Pos, C, Val)
	      end
      end, Config, Opts).

-spec change_config(#config{}, state()) -> {result, undefined, state()}.
change_config(Config, StateData) ->
    send_config_change_info(Config, StateData),
    NSD = remove_subscriptions(StateData#state{config = Config}),
    case {(StateData#state.config)#config.persistent,
	  Config#config.persistent}
	of
      {_, true} ->
	  mod_muc:store_room(NSD#state.server_host,
			     NSD#state.host, NSD#state.room, make_opts(NSD));
      {true, false} ->
	  mod_muc:forget_room(NSD#state.server_host,
			      NSD#state.host, NSD#state.room);
      {false, false} -> ok
    end,
    case {(StateData#state.config)#config.members_only,
	  Config#config.members_only}
	of
      {false, true} ->
	  NSD1 = remove_nonmembers(NSD), {result, undefined, NSD1};
      _ -> {result, undefined, NSD}
    end.

-spec send_config_change_info(#config{}, state()) -> ok.
send_config_change_info(Config, #state{config = Config}) -> ok;
send_config_change_info(New, #state{config = Old} = StateData) ->
    Codes = case {Old#config.logging, New#config.logging} of
	      {false, true} -> [170];
	      {true, false} -> [171];
	      _ -> []
	    end
	      ++
	      case {Old#config.anonymous, New#config.anonymous} of
		{true, false} -> [172];
		{false, true} -> [173];
		_ -> []
	      end
		++
		case Old#config{anonymous = New#config.anonymous,
				vcard = New#config.vcard,
				logging = New#config.logging} of
		  New -> [];
		  _ -> [104]
		end,
    if Codes /= [] ->
	    Message = #message{type = groupchat,
			       id = randoms:get_string(),
			       sub_els = [#muc_user{status_codes = Codes}]},
	    send_wrapped_multiple(StateData#state.jid,
			  get_users_and_subscribers(StateData),
				  Message,
				  ?NS_MUCSUB_NODES_CONFIG,
				  StateData);
       true ->
	    ok
    end.

-spec remove_nonmembers(state()) -> state().
remove_nonmembers(StateData) ->
    lists:foldl(fun ({_LJID, #user{jid = JID}}, SD) ->
			Affiliation = get_affiliation(JID, SD),
			case Affiliation of
			  none ->
			      catch send_kickban_presence(<<"">>, JID, <<"">>,
							  322, SD),
			      set_role(JID, none, SD);
			  _ -> SD
			end
		end,
		StateData, (?DICT):to_list(get_users_and_subscribers(StateData))).

-spec set_opts([{atom(), any()}], state()) -> state().
set_opts([], StateData) -> StateData;
set_opts([{Opt, Val} | Opts], StateData) ->
    NSD = case Opt of
	    title ->
		StateData#state{config =
				    (StateData#state.config)#config{title =
									Val}};
	    description ->
		StateData#state{config =
				    (StateData#state.config)#config{description
									= Val}};
	    allow_change_subj ->
		StateData#state{config =
				    (StateData#state.config)#config{allow_change_subj
									= Val}};
	    allow_query_users ->
		StateData#state{config =
				    (StateData#state.config)#config{allow_query_users
									= Val}};
	    allow_private_messages ->
		StateData#state{config =
				    (StateData#state.config)#config{allow_private_messages
									= Val}};
	    allow_private_messages_from_visitors ->
		StateData#state{config =
				    (StateData#state.config)#config{allow_private_messages_from_visitors
									= Val}};
	    allow_visitor_nickchange ->
		StateData#state{config =
				    (StateData#state.config)#config{allow_visitor_nickchange
									= Val}};
	    allow_visitor_status ->
		StateData#state{config =
				    (StateData#state.config)#config{allow_visitor_status
									= Val}};
	    public ->
		StateData#state{config =
				    (StateData#state.config)#config{public =
									Val}};
	    public_list ->
		StateData#state{config =
				    (StateData#state.config)#config{public_list
									= Val}};
	    persistent ->
		StateData#state{config =
				    (StateData#state.config)#config{persistent =
									Val}};
	    moderated ->
		StateData#state{config =
				    (StateData#state.config)#config{moderated =
									Val}};
	    members_by_default ->
		StateData#state{config =
				    (StateData#state.config)#config{members_by_default
									= Val}};
	    members_only ->
		StateData#state{config =
				    (StateData#state.config)#config{members_only
									= Val}};
	    allow_user_invites ->
		StateData#state{config =
				    (StateData#state.config)#config{allow_user_invites
									= Val}};
	    password_protected ->
		StateData#state{config =
				    (StateData#state.config)#config{password_protected
									= Val}};
	    captcha_protected ->
		StateData#state{config =
				    (StateData#state.config)#config{captcha_protected
									= Val}};
	    password ->
		StateData#state{config =
				    (StateData#state.config)#config{password =
									Val}};
	    anonymous ->
		StateData#state{config =
				    (StateData#state.config)#config{anonymous =
									Val}};
	    presence_broadcast ->
		StateData#state{config =
				    (StateData#state.config)#config{presence_broadcast =
									Val}};
	    logging ->
		StateData#state{config =
				    (StateData#state.config)#config{logging =
									Val}};
	    mam ->
		StateData#state{config =
				    (StateData#state.config)#config{mam = Val}};
	    captcha_whitelist ->
		StateData#state{config =
				    (StateData#state.config)#config{captcha_whitelist
									=
									(?SETS):from_list(Val)}};
	    allow_voice_requests ->
		StateData#state{config =
				    (StateData#state.config)#config{allow_voice_requests
									= Val}};
	    voice_request_min_interval ->
		StateData#state{config =
				    (StateData#state.config)#config{voice_request_min_interval
									= Val}};
	    max_users ->
		ServiceMaxUsers = get_service_max_users(StateData),
		MaxUsers = if Val =< ServiceMaxUsers -> Val;
			      true -> ServiceMaxUsers
			   end,
		StateData#state{config =
				    (StateData#state.config)#config{max_users =
									MaxUsers}};
	    vcard ->
		StateData#state{config =
				    (StateData#state.config)#config{vcard =
									Val}};
	    allow_subscription ->
		StateData#state{config =
				    (StateData#state.config)#config{allow_subscription = Val}};
	    subscribers ->
		Subscribers = lists:foldl(
				fun({JID, Nick, Nodes}, Acc) ->
					BareJID = jid:remove_resource(JID),
					?DICT:store(
					   jid:tolower(BareJID),
					   #subscriber{jid = BareJID,
						       nick = Nick,
						       nodes = Nodes},
					   Acc)
				end, ?DICT:new(), Val),
		StateData#state{subscribers = Subscribers};
	    affiliations ->
		StateData#state{affiliations = (?DICT):from_list(Val)};
	    subject -> StateData#state{subject = Val};
	    subject_author -> StateData#state{subject_author = Val};
	    _ -> StateData
	  end,
    set_opts(Opts, NSD).

-define(MAKE_CONFIG_OPT(Opt),
	{get_config_opt_name(Opt), element(Opt, Config)}).

-spec make_opts(state()) -> [{atom(), any()}].
make_opts(StateData) ->
    Config = StateData#state.config,
    Subscribers = (?DICT):fold(
		    fun(_LJID, Sub, Acc) ->
			    [{Sub#subscriber.jid,
			      Sub#subscriber.nick,
			      Sub#subscriber.nodes}|Acc]
		    end, [], StateData#state.subscribers),
    [?MAKE_CONFIG_OPT(#config.title), ?MAKE_CONFIG_OPT(#config.description),
     ?MAKE_CONFIG_OPT(#config.allow_change_subj),
     ?MAKE_CONFIG_OPT(#config.allow_query_users),
     ?MAKE_CONFIG_OPT(#config.allow_private_messages),
     ?MAKE_CONFIG_OPT(#config.allow_private_messages_from_visitors),
     ?MAKE_CONFIG_OPT(#config.allow_visitor_status),
     ?MAKE_CONFIG_OPT(#config.allow_visitor_nickchange),
     ?MAKE_CONFIG_OPT(#config.public), ?MAKE_CONFIG_OPT(#config.public_list),
     ?MAKE_CONFIG_OPT(#config.persistent),
     ?MAKE_CONFIG_OPT(#config.moderated),
     ?MAKE_CONFIG_OPT(#config.members_by_default),
     ?MAKE_CONFIG_OPT(#config.members_only),
     ?MAKE_CONFIG_OPT(#config.allow_user_invites),
     ?MAKE_CONFIG_OPT(#config.password_protected),
     ?MAKE_CONFIG_OPT(#config.captcha_protected),
     ?MAKE_CONFIG_OPT(#config.password), ?MAKE_CONFIG_OPT(#config.anonymous),
     ?MAKE_CONFIG_OPT(#config.logging), ?MAKE_CONFIG_OPT(#config.max_users),
     ?MAKE_CONFIG_OPT(#config.allow_voice_requests),
     ?MAKE_CONFIG_OPT(#config.allow_subscription),
     ?MAKE_CONFIG_OPT(#config.mam),
     ?MAKE_CONFIG_OPT(#config.voice_request_min_interval),
     ?MAKE_CONFIG_OPT(#config.vcard),
     {captcha_whitelist,
      (?SETS):to_list((StateData#state.config)#config.captcha_whitelist)},
     {affiliations,
      (?DICT):to_list(StateData#state.affiliations)},
     {subject, StateData#state.subject},
     {subject_author, StateData#state.subject_author},
     {subscribers, Subscribers}].

-spec destroy_room(muc_destroy(), state()) -> {result, undefined, stop}.
destroy_room(DEl, StateData) ->
    Destroy = DEl#muc_destroy{xmlns = ?NS_MUC_USER},
    lists:foreach(
      fun({_LJID, Info}) ->
	      Nick = Info#user.nick,
	      Item = #muc_item{affiliation = none,
			       role = none},
	      Packet = #presence{
			  type = unavailable,
			  sub_els = [#muc_user{items = [Item],
					       destroy = Destroy}]},
	      send_wrapped(jid:replace_resource(StateData#state.jid, Nick),
			   Info#user.jid, Packet,
			   ?NS_MUCSUB_NODES_CONFIG, StateData)
      end,
		  (?DICT):to_list(get_users_and_subscribers(StateData))),
    case (StateData#state.config)#config.persistent of
      true ->
	  mod_muc:forget_room(StateData#state.server_host,
			      StateData#state.host, StateData#state.room);
      false -> ok
    end,
    {result, undefined, stop}.

%%%%%%%%%%%%%%%%%%%%%%%%%%%%%%%%%%%%%%%%%%%%%%%%%%%%%%%%%%%%%%%%%%%%%%%%%%%%%%%
% Disco

-define(CONFIG_OPT_TO_FEATURE(Opt, Fiftrue, Fiffalse),
	case Opt of
	  true -> Fiftrue;
	  false -> Fiffalse
	end).

-spec process_iq_disco_info(jid(), iq(), state()) ->
				   {result, disco_info()} | {error, stanza_error()}.
process_iq_disco_info(_From, #iq{type = set, lang = Lang}, _StateData) ->
    Txt = <<"Value 'set' of 'type' attribute is not allowed">>,
    {error, xmpp:err_not_allowed(Txt, Lang)};
process_iq_disco_info(_From, #iq{type = get, lang = Lang}, StateData) ->
    Config = StateData#state.config,
    Feats = [?NS_VCARD, ?NS_MUC,
	     ?CONFIG_OPT_TO_FEATURE((Config#config.public),
				    <<"muc_public">>, <<"muc_hidden">>),
	     ?CONFIG_OPT_TO_FEATURE((Config#config.persistent),
				    <<"muc_persistent">>, <<"muc_temporary">>),
	     ?CONFIG_OPT_TO_FEATURE((Config#config.members_only),
				    <<"muc_membersonly">>, <<"muc_open">>),
	     ?CONFIG_OPT_TO_FEATURE((Config#config.anonymous),
				    <<"muc_semianonymous">>, <<"muc_nonanonymous">>),
	     ?CONFIG_OPT_TO_FEATURE((Config#config.moderated),
				    <<"muc_moderated">>, <<"muc_unmoderated">>),
	     ?CONFIG_OPT_TO_FEATURE((Config#config.password_protected),
				    <<"muc_passwordprotected">>, <<"muc_unsecured">>)]
	++ case Config#config.allow_subscription of
	       true -> [?NS_MUCSUB];
	       false -> []
	   end
	++ case {gen_mod:is_loaded(StateData#state.server_host, mod_mam),
		 Config#config.mam} of
	       {true, true} ->
		   [?NS_MAM_TMP, ?NS_MAM_0, ?NS_MAM_1];
	       _ ->
		   []
	   end,
    {result, #disco_info{xdata = [iq_disco_info_extras(Lang, StateData)],
			 identities = [#identity{category = <<"conference">>,
						 type = <<"text">>,
						 name = get_title(StateData)}],
			 features = Feats}}.

-spec iq_disco_info_extras(binary(), state()) -> xdata().
iq_disco_info_extras(Lang, StateData) ->
    Fs = [{description, (StateData#state.config)#config.description},
	  {occupants, ?DICT:size(StateData#state.users)}],
    #xdata{type = result,
	   fields = muc_roominfo:encode(
		      Fs, fun(T) -> translate:translate(Lang, T) end)}.

-spec process_iq_disco_items(jid(), iq(), state()) ->
				    {error, stanza_error()} | {result, disco_items()}.
process_iq_disco_items(_From, #iq{type = set, lang = Lang}, _StateData) ->
    Txt = <<"Value 'set' of 'type' attribute is not allowed">>,
    {error, xmpp:err_not_allowed(Txt, Lang)};
process_iq_disco_items(From, #iq{type = get}, StateData) ->
    case (StateData#state.config)#config.public_list of
      true ->
	  {result, get_mucroom_disco_items(StateData)};
      _ ->
	  case is_occupant_or_admin(From, StateData) of
	    true ->
		{result, get_mucroom_disco_items(StateData)};
	    _ ->
		%% If the list of occupants is private,
		%% the room MUST return an empty <query/> element
		%% (http://xmpp.org/extensions/xep-0045.html#disco-roomitems)
		{result, #disco_items{}}
	  end
    end.

-spec process_iq_captcha(jid(), iq(), state()) -> {error, stanza_error()} |
						  {result, undefined}.
process_iq_captcha(_From, #iq{type = get, lang = Lang}, _StateData) ->
    Txt = <<"Value 'get' of 'type' attribute is not allowed">>,
    {error, xmpp:err_not_allowed(Txt, Lang)};
process_iq_captcha(_From, #iq{type = set, lang = Lang, sub_els = [SubEl]},
		   _StateData) ->
    case ejabberd_captcha:process_reply(SubEl) of
      ok -> {result, undefined};
      {error, malformed} ->
	    Txt = <<"Incorrect CAPTCHA submit">>,
	    {error, xmpp:err_bad_request(Txt, Lang)};
      _ ->
	    Txt = <<"The CAPTCHA verification has failed">>,
	    {error, xmpp:err_not_allowed(Txt, Lang)}
    end.

-spec process_iq_vcard(jid(), iq(), state()) ->
			      {result, vcard_temp() | xmlel()} |
			      {result, undefined, state()} |
			      {error, stanza_error()}.
process_iq_vcard(_From, #iq{type = get}, StateData) ->
    #state{config = #config{vcard = VCardRaw}} = StateData,
    case fxml_stream:parse_element(VCardRaw) of
	#xmlel{} = VCard ->
	    {result, VCard};
	{error, _} ->
	    {error, xmpp:err_item_not_found()}
    end;
process_iq_vcard(From, #iq{type = set, lang = Lang, sub_els = [SubEl]},
		 StateData) ->
    case get_affiliation(From, StateData) of
	owner ->
	    VCardRaw = fxml:element_to_binary(xmpp:encode(SubEl)),
	    Config = StateData#state.config,
	    NewConfig = Config#config{vcard = VCardRaw},
	    change_config(NewConfig, StateData);
	_ ->
	    ErrText = <<"Owner privileges required">>,
	    {error, xmpp:err_forbidden(ErrText, Lang)}
    end.

-spec process_iq_mucsub(jid(), iq(), state()) ->
			       {error, stanza_error()} |
			       {result, undefined | muc_subscribe(), state()} |
			       {ignore, state()}.
process_iq_mucsub(_From, #iq{type = set, lang = Lang,
			     sub_els = [#muc_subscribe{}]},
		  #state{config = #config{allow_subscription = false}}) ->
    {error, xmpp:err_not_allowed(<<"Subscriptions are not allowed">>, Lang)};
process_iq_mucsub(From,
		  #iq{type = set, lang = Lang,
		      sub_els = [#muc_subscribe{nick = Nick}]} = Packet,
		  StateData) ->
    LBareJID = jid:tolower(jid:remove_resource(From)),
    case (?DICT):find(LBareJID, StateData#state.subscribers) of
	{ok, #subscriber{nick = Nick1}} when Nick1 /= Nick ->
	    Nodes = get_subscription_nodes(Packet),
	    case {nick_collision(From, Nick, StateData),
		  mod_muc:can_use_nick(StateData#state.server_host,
				       StateData#state.host,
				       From, Nick)} of
		{true, _} ->
		    ErrText = <<"That nickname is already in use by another occupant">>,
		    {error, xmpp:err_conflict(ErrText, Lang)};
		{_, false} ->
		    ErrText = <<"That nickname is registered by another person">>,
		    {error, xmpp:err_conflict(ErrText, Lang)};
		_ ->
		    NewStateData = set_subscriber(From, Nick, Nodes, StateData),
<<<<<<< HEAD
		    {result, subscribe_result(Packet), NewStateData}
=======
		    {result, subscription_nodes_to_events(Nodes), NewStateData};
		error ->
		    Packet2 = copy_password_xelement(Packet),
		    add_new_user(From, Nick, Packet2, StateData)
>>>>>>> 566ac872
	    end;
	{ok, #subscriber{}} ->
	    Nodes = get_subscription_nodes(Packet),
	    NewStateData = set_subscriber(From, Nick, Nodes, StateData),
	    {result, subscribe_result(Packet), NewStateData};
	error ->
	    add_new_user(From, Nick, Packet, StateData)
    end;
process_iq_mucsub(From, #iq{type = set, sub_els = [#muc_unsubscribe{}]},
		  StateData) ->
    LBareJID = jid:tolower(jid:remove_resource(From)),
    case ?DICT:find(LBareJID, StateData#state.subscribers) of
	{ok, #subscriber{nick = Nick}} ->
	    Nicks = ?DICT:erase(Nick, StateData#state.subscriber_nicks),
	    Subscribers = ?DICT:erase(LBareJID, StateData#state.subscribers),
	    NewStateData = StateData#state{subscribers = Subscribers,
					   subscriber_nicks = Nicks},
	    store_room(NewStateData),
	    {result, undefined, NewStateData};
	_ ->
	    {result, undefined, StateData}
    end;
process_iq_mucsub(From, #iq{type = get, lang = Lang,
			    sub_els = [#muc_subscriptions{}]},
		  StateData) ->
    FAffiliation = get_affiliation(From, StateData),
    FRole = get_role(From, StateData),
    if FRole == moderator; FAffiliation == owner; FAffiliation == admin ->
	    JIDs = dict:fold(
		     fun(_, #subscriber{jid = J}, Acc) ->
			     [J|Acc]
		     end, [], StateData#state.subscribers),
	    {result, #muc_subscriptions{list = JIDs}, StateData};
       true ->
	    Txt = <<"Moderator privileges required">>,
	    {error, xmpp:err_forbidden(Txt, Lang)}
    end;
process_iq_mucsub(_From, #iq{type = get, lang = Lang}, _StateData) ->
    Txt = <<"Value 'get' of 'type' attribute is not allowed">>,
    {error, xmpp:err_bad_request(Txt, Lang)}.

copy_password_xelement(Packet) ->
    SubsEl = fxml:get_subtag_with_xmlns(Packet, <<"subscribe">>, ?NS_MUCSUB),
    XEl = fxml:get_subtag_with_xmlns(SubsEl, <<"x">>, ?NS_MUC),
    fxml:append_subtags(Packet, [XEl]).

remove_subscriptions(StateData) ->
    if not (StateData#state.config)#config.allow_subscription ->
	    StateData#state{subscribers = ?DICT:new(),
			    subscriber_nicks = ?DICT:new()};
       true ->
	    StateData
    end.

-spec get_subscription_nodes(iq()) -> [binary()].
get_subscription_nodes(#iq{sub_els = [#muc_subscribe{events = Nodes}]}) ->
    lists:filter(
      fun(Node) ->
	      lists:member(Node, [?NS_MUCSUB_NODES_PRESENCE,
				  ?NS_MUCSUB_NODES_MESSAGES,
				  ?NS_MUCSUB_NODES_AFFILIATIONS,
				  ?NS_MUCSUB_NODES_SUBJECT,
				  ?NS_MUCSUB_NODES_CONFIG,
				  ?NS_MUCSUB_NODES_PARTICIPANTS])
      end, Nodes);
get_subscription_nodes(_) ->
    [].

-spec subscribe_result(iq()) -> muc_subscribe().
subscribe_result(#iq{sub_els = [#muc_subscribe{nick = Nick}]} = Packet) ->
    #muc_subscribe{nick = Nick, events = get_subscription_nodes(Packet)}.

-spec get_title(state()) -> binary().
get_title(StateData) ->
    case (StateData#state.config)#config.title of
      <<"">> -> StateData#state.room;
      Name -> Name
    end.

-spec get_roomdesc_reply(jid(), state(), binary()) -> {item, binary()} | false.
get_roomdesc_reply(JID, StateData, Tail) ->
    IsOccupantOrAdmin = is_occupant_or_admin(JID,
					     StateData),
    if (StateData#state.config)#config.public or
	 IsOccupantOrAdmin ->
	   if (StateData#state.config)#config.public_list or
		IsOccupantOrAdmin ->
		  {item, <<(get_title(StateData))/binary,Tail/binary>>};
	      true -> {item, get_title(StateData)}
	   end;
       true -> false
    end.

-spec get_roomdesc_tail(state(), binary()) -> binary().
get_roomdesc_tail(StateData, Lang) ->
    Desc = case (StateData#state.config)#config.public of
	     true -> <<"">>;
	     _ -> translate:translate(Lang, <<"private, ">>)
	   end,
    Len = (?DICT):size(StateData#state.users),
    <<" (", Desc/binary, (integer_to_binary(Len))/binary, ")">>.

-spec get_mucroom_disco_items(state()) -> disco_items().
get_mucroom_disco_items(StateData) ->
    Items = lists:map(
	      fun({_LJID, Info}) ->
		      Nick = Info#user.nick,
		      #disco_item{jid = jid:make(StateData#state.room,
						 StateData#state.host,
						 Nick),
				  name = Nick}
	      end,
	      (?DICT):to_list(StateData#state.users)),
    #disco_items{items = Items}.

%%%%%%%%%%%%%%%%%%%%%%%%%%%%%%%%%%%%%%%%%%%%%%%%%%%%%%%%%%%%%%%%%%%%%%%%%%%%%%%
% Voice request support

-spec prepare_request_form(jid(), binary(), binary()) -> message().
prepare_request_form(Requester, Nick, Lang) ->
    Title = translate:translate(Lang, <<"Voice request">>),
    Instruction = translate:translate(
		    Lang, <<"Either approve or decline the voice request.">>),
    Fs = muc_request:encode([{role, participant},
			     {jid, Requester},
			     {roomnick, Nick},
			     {request_allow, false}],
			    fun(T) -> translate:translate(Lang, T) end),
    #message{type = normal,
	     sub_els = [#xdata{type = form,
			       title = Title,
			       instructions = [Instruction],
			       fields = Fs}]}.

-spec send_voice_request(jid(), binary(), state()) -> ok.
send_voice_request(From, Lang, StateData) ->
    Moderators = search_role(moderator, StateData),
    FromNick = find_nick_by_jid(From, StateData),
    lists:foreach(fun ({_, User}) ->
			  ejabberd_router:route(
			    StateData#state.jid, User#user.jid,
			    prepare_request_form(From, FromNick, Lang))
		  end,
		  Moderators).

%%%%%%%%%%%%%%%%%%%%%%%%%%%%%%%%%%%%%%%%%%%%%%%%%%%%%%%%%%%%%%%%%%%%%%%%%%%%%%%
% Invitation support

-spec check_invitation(jid(), muc_invite(), binary(), state()) -> {error, stanza_error()} | jid().
check_invitation(From, Invitation, Lang, StateData) ->
    FAffiliation = get_affiliation(From, StateData),
    CanInvite = (StateData#state.config)#config.allow_user_invites
	orelse
	FAffiliation == admin orelse FAffiliation == owner,
    case CanInvite of
	false ->
	    Txt = <<"Invitations are not allowed in this conference">>,
	    {error, xmpp:err_not_allowed(Txt, Lang)};
	true ->
	    #muc_invite{to = JID, reason = Reason} = Invitation,
	    Invite = Invitation#muc_invite{to = undefined, from = From},
	    Password = case (StateData#state.config)#config.password_protected of
			   true ->
			       (StateData#state.config)#config.password;
			   false ->
			       undefined
		       end,
	    XUser = #muc_user{password = Password, invites = [Invite]},
	    XConference = #x_conference{jid = jid:make(StateData#state.room,
						       StateData#state.host),
					reason = Reason},
	    Body = iolist_to_binary(
		     [io_lib:format(
			translate:translate(
			  Lang,
			  <<"~s invites you to the room ~s">>),
			[jid:to_string(From),
			 jid:to_string({StateData#state.room,
					StateData#state.host,
					<<"">>})]),
		      case (StateData#state.config)#config.password_protected of
			  true ->
			      <<", ",
				(translate:translate(
				   Lang, <<"the password is">>))/binary,
				" '",
				((StateData#state.config)#config.password)/binary,
				"'">>;
			  _ -> <<"">>
		      end,
		      case Reason of
			  <<"">> -> <<"">>;
			  _ -> <<" (", Reason/binary, ") ">>
		      end]),
	    Msg = #message{type = normal,
			   body = xmpp:mk_text(Body),
			   sub_els = [XUser, XConference]},
	    ejabberd_router:route(StateData#state.jid, JID, Msg),
	    JID
    end.

%% Handle a message sent to the room by a non-participant.
%% If it is a decline, send to the inviter.
%% Otherwise, an error message is sent to the sender.
-spec handle_roommessage_from_nonparticipant(message(), state(), jid()) -> ok.
handle_roommessage_from_nonparticipant(Packet, StateData, From) ->
    case xmpp:get_subtag(Packet, #muc_user{}) of
	#muc_user{decline = #muc_decline{to = #jid{} = To} = Decline} = XUser ->
	    NewDecline = Decline#muc_decline{to = undefined, from = From},
	    NewXUser = XUser#muc_user{decline = NewDecline},
	    NewPacket = xmpp:set_subtag(Packet, NewXUser),
	    ejabberd_router:route(StateData#state.jid, To, NewPacket);
	_ ->
	    ErrText = <<"Only occupants are allowed to send messages "
			"to the conference">>,
	    Err = xmpp:err_not_acceptable(ErrText, xmpp:get_lang(Packet)),
	    ejabberd_router:route_error(StateData#state.jid, From, Packet, Err)
    end.

%%%%%%%%%%%%%%%%%%%%%%%%%%%%%%%%%%%%%%%%%%%%%%%%%%%%%%%%%%%%%%%%%%%%%%%%%%%%%%%
% Logging

add_to_log(Type, Data, StateData)
    when Type == roomconfig_change_disabledlogging ->
    mod_muc_log:add_to_log(StateData#state.server_host,
			   roomconfig_change, Data, StateData#state.jid,
			   make_opts(StateData));
add_to_log(Type, Data, StateData) ->
    case (StateData#state.config)#config.logging of
      true ->
	  mod_muc_log:add_to_log(StateData#state.server_host,
				 Type, Data, StateData#state.jid,
				 make_opts(StateData));
      false -> ok
    end.

%%%%%%%%%%%%%%%%%%%%%%%%%%%%%%%%%%%%%%%%%%%%%%%%%%%%%%%%%%%%%%%%%%%%%%%%%%%%%%%
%% Users number checking

-spec tab_add_online_user(jid(), state()) -> ok.
tab_add_online_user(JID, StateData) ->
    {LUser, LServer, LResource} = jid:tolower(JID),
    US = {LUser, LServer},
    Room = StateData#state.room,
    Host = StateData#state.host,
    catch ets:insert(muc_online_users,
		     #muc_online_users{us = US, resource = LResource,
				       room = Room, host = Host}),
    ok.

-spec tab_remove_online_user(jid(), state()) -> ok.
tab_remove_online_user(JID, StateData) ->
    {LUser, LServer, LResource} = jid:tolower(JID),
    US = {LUser, LServer},
    Room = StateData#state.room,
    Host = StateData#state.host,
    catch ets:delete_object(muc_online_users,
			    #muc_online_users{us = US, resource = LResource,
					      room = Room, host = Host}),
    ok.

-spec tab_count_user(jid()) -> non_neg_integer().
tab_count_user(JID) ->
    {LUser, LServer, _} = jid:tolower(JID),
    US = {LUser, LServer},
    case catch ets:select(muc_online_users,
			  [{#muc_online_users{us = US, _ = '_'}, [], [[]]}])
	of
      Res when is_list(Res) -> length(Res);
      _ -> 0
    end.

-spec element_size(stanza()) -> non_neg_integer().
element_size(El) ->
    byte_size(fxml:element_to_binary(xmpp:encode(El, ?NS_CLIENT))).

-spec store_room(state()) -> ok.
store_room(StateData) ->
    if (StateData#state.config)#config.persistent ->
	    mod_muc:store_room(StateData#state.server_host,
			       StateData#state.host, StateData#state.room,
			       make_opts(StateData));
       true ->
	    ok
    end.

-spec send_wrapped(jid(), jid(), stanza(), binary(), state()) -> ok.
send_wrapped(From, To, Packet, Node, State) ->
    LTo = jid:tolower(To),
    LBareTo = jid:tolower(jid:remove_resource(To)),
    IsOffline = case ?DICT:find(LTo, State#state.users) of
		    {ok, #user{last_presence = undefined}} -> true;
		    error -> true;
		    _ -> false
		end,
    if IsOffline ->
	    case ?DICT:find(LBareTo, State#state.subscribers) of
		{ok, #subscriber{nodes = Nodes, jid = JID}} ->
	    case lists:member(Node, Nodes) of
		true ->
			    NewPacket = wrap(From, JID, Packet, Node),
			    ejabberd_router:route(State#state.jid, JID, NewPacket);
		false ->
		    ok
	    end;
	_ ->
		    ok
	    end;
       true ->
	    ejabberd_router:route(From, To, Packet)
    end.

-spec wrap(jid(), jid(), stanza(), binary()) -> message().
wrap(From, To, Packet, Node) ->
    El = xmpp:encode(xmpp:set_from_to(Packet, From, To)),
    #message{
       sub_els = [#ps_event{
		     items = #ps_items{
				node = Node,
				items = [#ps_item{
					    id = randoms:get_string(),
					    xml_els = [El]}]}}]}.

%% -spec send_multiple(jid(), binary(), [#user{}], stanza()) -> ok.
%% send_multiple(From, Server, Users, Packet) ->
%%     JIDs = [ User#user.jid || {_, User} <- ?DICT:to_list(Users)],
%%     ejabberd_router_multicast:route_multicast(From, Server, JIDs, Packet).

-spec send_wrapped_multiple(jid(), [#user{}], stanza(), binary(), state()) -> ok.
send_wrapped_multiple(From, Users, Packet, Node, State) ->
    lists:foreach(
      fun({_, #user{jid = To}}) ->
	      send_wrapped(From, To, Packet, Node, State)
      end, ?DICT:to_list(Users)).

%%%%%%%%%%%%%%%%%%%%%%%%%%%%%%%%%%%%%%%%%%%%%%%%%%%%%%%%%%%%%%%%%%%%%%%%%%%%%%%
%% Detect messange stanzas that don't have meaninful content
-spec has_body_or_subject(message()) -> boolean().
has_body_or_subject(#message{body = Body, subject = Subj}) ->
    Body /= [] orelse Subj /= [].<|MERGE_RESOLUTION|>--- conflicted
+++ resolved
@@ -3728,21 +3728,15 @@
 		    {error, xmpp:err_conflict(ErrText, Lang)};
 		_ ->
 		    NewStateData = set_subscriber(From, Nick, Nodes, StateData),
-<<<<<<< HEAD
 		    {result, subscribe_result(Packet), NewStateData}
-=======
-		    {result, subscription_nodes_to_events(Nodes), NewStateData};
-		error ->
-		    Packet2 = copy_password_xelement(Packet),
-		    add_new_user(From, Nick, Packet2, StateData)
->>>>>>> 566ac872
 	    end;
 	{ok, #subscriber{}} ->
 	    Nodes = get_subscription_nodes(Packet),
 	    NewStateData = set_subscriber(From, Nick, Nodes, StateData),
 	    {result, subscribe_result(Packet), NewStateData};
 	error ->
-	    add_new_user(From, Nick, Packet, StateData)
+		    Packet2 = copy_password_xelement(Packet),
+		    add_new_user(From, Nick, Packet2, StateData)
     end;
 process_iq_mucsub(From, #iq{type = set, sub_els = [#muc_unsubscribe{}]},
 		  StateData) ->
