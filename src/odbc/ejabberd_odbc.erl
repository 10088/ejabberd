--- conflicted
+++ resolved
@@ -40,14 +40,10 @@
 	 escape/1,
 	 escape_like/1,
 	 to_bool/1,
-<<<<<<< HEAD
 	 keep_alive/1,
-	 sql_query_on_all_connections/2]).
-=======
-         encode_term/1,
-         decode_term/1,
-	 keep_alive/1]).
->>>>>>> 453e249d
+	 sql_query_on_all_connections/2,
+	 encode_term/1,
+	 decode_term/1]).
 
 %% gen_fsm callbacks
 -export([init/1,
