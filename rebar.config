%%%----------------------------------------------------------------------
%%%
%%% ejabberd, Copyright (C) 2002-2017   ProcessOne
%%%
%%% This program is free software; you can redistribute it and/or
%%% modify it under the terms of the GNU General Public License as
%%% published by the Free Software Foundation; either version 2 of the
%%% License, or (at your option) any later version.
%%%
%%% This program is distributed in the hope that it will be useful,
%%% but WITHOUT ANY WARRANTY; without even the implied warranty of
%%% MERCHANTABILITY or FITNESS FOR A PARTICULAR PURPOSE.  See the GNU
%%% General Public License for more details.
%%%
%%% You should have received a copy of the GNU General Public License along
%%% with this program; if not, write to the Free Software Foundation, Inc.,
%%% 51 Franklin Street, Fifth Floor, Boston, MA 02110-1301 USA.
%%%
%%%----------------------------------------------------------------------

{deps, [{lager, ".*", {git, "https://github.com/basho/lager", {tag, "3.2.1"}}},
<<<<<<< HEAD
        {p1_utils, ".*", {git, "https://github.com/processone/p1_utils", {tag, "1.0.7"}}},
        {cache_tab, ".*", {git, "https://github.com/processone/cache_tab", {tag, "1.0.7"}}},
        {fast_tls, ".*", {git, "https://github.com/processone/fast_tls", {tag, "1.0.11"}}},
        {stringprep, ".*", {git, "https://github.com/processone/stringprep", {tag, "1.0.8"}}},
=======
        {p1_utils, ".*", {git, "https://github.com/processone/p1_utils", "f677e61"}},
        {cache_tab, ".*", {git, "https://github.com/processone/cache_tab", {tag, "1.0.6"}}},
        {fast_tls, ".*", {git, "https://github.com/processone/fast_tls", "afdd07811e0e6eff444c035ffeb2aa9efb4dbe6d"}},
        {stringprep, ".*", {git, "https://github.com/processone/stringprep", {tag, "1.0.7"}}},
>>>>>>> 4b1bdb56
        {fast_xml, ".*", {git, "https://github.com/processone/fast_xml", {tag, "1.1.21"}}},
        {xmpp, ".*", {git, "https://github.com/processone/xmpp", {tag, "1.1.9"}}},
        {stun, ".*", {git, "https://github.com/processone/stun", {tag, "1.0.10"}}},
        {esip, ".*", {git, "https://github.com/processone/esip", {tag, "1.0.11"}}},
        {fast_yaml, ".*", {git, "https://github.com/processone/fast_yaml", {tag, "1.0.9"}}},
        {jiffy, ".*", {git, "https://github.com/davisp/jiffy", {tag, "0.14.8"}}},
        {p1_oauth2, ".*", {git, "https://github.com/processone/p1_oauth2", {tag, "0.6.1"}}},
        {luerl, ".*", {git, "https://github.com/rvirding/luerl", {tag, "v0.2"}}},
        {if_var_true, mysql, {p1_mysql, ".*", {git, "https://github.com/processone/p1_mysql",
                                               {tag, "1.0.2"}}}},
        {if_var_true, pgsql, {p1_pgsql, ".*", {git, "https://github.com/processone/p1_pgsql",
                                               {tag, "1.1.2"}}}},
        {if_var_true, sqlite, {sqlite3, ".*", {git, "https://github.com/processone/erlang-sqlite3",
                                               {tag, "1.1.5"}}}},
        {if_var_true, pam, {epam, ".*", {git, "https://github.com/processone/epam",
                                           {tag, "1.0.2"}}}},
        {if_var_true, zlib, {ezlib, ".*", {git, "https://github.com/processone/ezlib",
                                           {tag, "1.0.2"}}}},
        {if_var_true, riak, {riakc, ".*", {git, "https://github.com/basho/riak-erlang-client",
                                           {tag, "2.4.1"}}}},
	%% Elixir support, needed to run tests
        {if_var_true, elixir, {elixir, ".*", {git, "https://github.com/elixir-lang/elixir",
                                              {tag, {if_version_above, "17", "v1.2.6", "v1.1.1"}}}}},
        %% TODO: When modules are fully migrated to new structure and mix, we will not need anymore rebar_elixir_plugin
	{if_not_rebar3, {if_var_true, elixir, {rebar_elixir_plugin, ".*",
					       {git, "https://github.com/processone/rebar_elixir_plugin", "0.1.0"}}}},
        {if_var_true, iconv, {iconv, ".*", {git, "https://github.com/processone/iconv",
                                            {tag, "1.0.4"}}}},
        {if_var_true, tools, {meck, "0.8.*", {git, "https://github.com/eproxus/meck",
                                              {tag, "0.8.4"}}}},
        {if_var_true, tools, {moka, ".*", {git, "https://github.com/processone/moka.git",
                                           {tag, "1.0.5c"}}}},
        {if_var_true, redis, {eredis, ".*", {git, "https://github.com/wooga/eredis",
                                             {tag, "v1.0.8"}}}}]}.

{if_var_true, latest_deps,
 {floating_deps, [cache_tab,
                  fast_tls,
                  stringprep,
                  fast_xml,
                  esip,
                  luerl,
                  stun,
                  fast_yaml,
		  xmpp,
                  p1_utils,
                  p1_mysql,
                  p1_pgsql,
                  epam,
                  ezlib,
                  iconv]}}.

{erl_first_files, ["src/ejabberd_config.erl", "src/gen_mod.erl", "src/mod_muc_room.erl"]}.

{erl_opts, [nowarn_deprecated_function,
            {i, "include"},
	    {i, "deps/fast_xml/include"},
	    {i, "deps/xmpp/include"},
	    {i, "deps/p1_utils/include"},
            {if_var_false, debug, no_debug_info},
            {if_var_true, debug, debug_info},
            {if_var_true, roster_gateway_workaround, {d, 'ROSTER_GATWAY_WORKAROUND'}},
            {if_var_match, db_type, mssql, {d, 'mssql'}},
            {if_var_true, elixir, {d, 'ELIXIR_ENABLED'}},
            {if_var_true, erlang_deprecated_types, {d, 'ERL_DEPRECATED_TYPES'}},
	    {if_version_above, "18", {d, 'STRONG_RAND_BYTES'}},
	    {if_version_above, "17", {d, 'GB_SETS_ITERATOR_FROM'}},
            {if_var_true, hipe, native},
            {src_dirs, [asn1, src,
                        {if_var_true, tools, tools},
                        {if_var_true, elixir, include}]}]}.

{deps_erl_opts, [{if_var_true, hipe, native}]}.

{if_rebar3, {plugins, [rebar3_hex, {provider_asn1, "0.2.0"}]}}.
{if_not_rebar3, {plugins, [
			   deps_erl_opts,
			   {if_var_true, elixir, rebar_elixir_compiler},
			   {if_var_true, elixir, rebar_exunit}
			  ]}}.

{if_var_true, elixir,
              {lib_dirs, ["deps/elixir/lib"]}}.
{if_var_true, elixir,
              {src_dirs, ["include"]}}.

{sub_dirs, ["rel"]}.

{keep_build_info, true}.

{xref_warnings, false}.

{xref_checks, [deprecated_function_calls]}.

{xref_exclusions, [
                   "(\"gen_transport\":_/_)",
                   "(\"eprof\":_/_)",
                   {if_var_false, mysql, "(\".*mysql.*\":_/_)"},
                   {if_var_false, pgsql, "(\".*pgsql.*\":_/_)"},
                   {if_var_false, pam, "(\"epam\":_/_)"},
                   {if_var_false, riak, "(\"riak.*\":_/_)"},
                   {if_var_true, riak, "(\"riak_object\":_/_)"},
                   {if_var_false, zlib, "(\"ezlib\":_/_)"},
                   {if_var_false, http, "(\"lhttpc\":_/_)"},
                   {if_var_false, iconv, "(\"iconv\":_/_)"},
                   {if_var_false, odbc, "(\"odbc\":_/_)"},
                   {if_var_false, sqlite, "(\"sqlite3\":_/_)"},
                   {if_var_false, elixir, "(\"Elixir.*\":_/_)"},
                   {if_var_false, redis, "(\"eredis\":_/_)"}]}.

{eunit_compile_opts, [{i, "tools"},
		      {i, "include"},
		      {i, "deps/p1_utils/include"},
		      {i, "deps/fast_xml/include"},
		      {i, "deps/xmpp/include"}]}.

{if_version_above, "17", {cover_enabled, true}}.
{cover_export_enabled, true}.

{post_hook_configure, [{"fast_tls", []},
                       {"stringprep", []},
                       {"fast_yaml", []},
                       {"esip", []},
                       {"fast_xml", [{if_var_true, full_xml, "--enable-full-xml"}]},
                       {if_var_true, pam, {"epam", []}},
                       {if_var_true, zlib, {"ezlib", []}},
                       {if_var_true, iconv, {"iconv", []}}]}.

{port_env, [{"CFLAGS", "-g -O2 -Wall"}]}.

{port_specs, [{"priv/lib/jid.so", ["c_src/jid.c"]}]}.

%% Local Variables:
%% mode: erlang
%% End:
%% vim: set filetype=erlang tabstop=8:<|MERGE_RESOLUTION|>--- conflicted
+++ resolved
@@ -19,17 +19,10 @@
 %%%----------------------------------------------------------------------
 
 {deps, [{lager, ".*", {git, "https://github.com/basho/lager", {tag, "3.2.1"}}},
-<<<<<<< HEAD
-        {p1_utils, ".*", {git, "https://github.com/processone/p1_utils", {tag, "1.0.7"}}},
+        {p1_utils, ".*", {git, "https://github.com/processone/p1_utils", "f677e61"}},
         {cache_tab, ".*", {git, "https://github.com/processone/cache_tab", {tag, "1.0.7"}}},
         {fast_tls, ".*", {git, "https://github.com/processone/fast_tls", {tag, "1.0.11"}}},
         {stringprep, ".*", {git, "https://github.com/processone/stringprep", {tag, "1.0.8"}}},
-=======
-        {p1_utils, ".*", {git, "https://github.com/processone/p1_utils", "f677e61"}},
-        {cache_tab, ".*", {git, "https://github.com/processone/cache_tab", {tag, "1.0.6"}}},
-        {fast_tls, ".*", {git, "https://github.com/processone/fast_tls", "afdd07811e0e6eff444c035ffeb2aa9efb4dbe6d"}},
-        {stringprep, ".*", {git, "https://github.com/processone/stringprep", {tag, "1.0.7"}}},
->>>>>>> 4b1bdb56
         {fast_xml, ".*", {git, "https://github.com/processone/fast_xml", {tag, "1.1.21"}}},
         {xmpp, ".*", {git, "https://github.com/processone/xmpp", {tag, "1.1.9"}}},
         {stun, ".*", {git, "https://github.com/processone/stun", {tag, "1.0.10"}}},
