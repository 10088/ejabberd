%%%----------------------------------------------------------------------
%%%
%%% ejabberd, Copyright (C) 2002-2017   ProcessOne
%%%
%%% This program is free software; you can redistribute it and/or
%%% modify it under the terms of the GNU General Public License as
%%% published by the Free Software Foundation; either version 2 of the
%%% License, or (at your option) any later version.
%%%
%%% This program is distributed in the hope that it will be useful,
%%% but WITHOUT ANY WARRANTY; without even the implied warranty of
%%% MERCHANTABILITY or FITNESS FOR A PARTICULAR PURPOSE.  See the GNU
%%% General Public License for more details.
%%%
%%% You should have received a copy of the GNU General Public License along
%%% with this program; if not, write to the Free Software Foundation, Inc.,
%%% 51 Franklin Street, Fifth Floor, Boston, MA 02110-1301 USA.
%%%
%%%----------------------------------------------------------------------

{deps, [{lager, ".*", {git, "https://github.com/erlang-lager/lager",
                       {tag, {if_version_above, "17", "3.4.2", "3.2.1"}}}},
        {p1_utils, ".*", {git, "https://github.com/processone/p1_utils", {tag, "1.0.10"}}},
        {cache_tab, ".*", {git, "https://github.com/processone/cache_tab", "938610ad3"}},
        {fast_tls, ".*", {git, "https://github.com/processone/fast_tls", {tag, "1.0.16"}}},
        {stringprep, ".*", {git, "https://github.com/processone/stringprep", {tag, "1.0.10"}}},
        {fast_xml, ".*", {git, "https://github.com/processone/fast_xml", {tag, "1.1.24"}}},
        {xmpp, ".*", {git, "https://github.com/processone/xmpp", "43676e1"}},
        {fast_yaml, ".*", {git, "https://github.com/processone/fast_yaml", {tag, "1.0.11"}}},
        {jiffy, ".*", {git, "https://github.com/davisp/jiffy", {tag, "0.14.8"}}},
        {p1_oauth2, ".*", {git, "https://github.com/processone/p1_oauth2", {tag, "0.6.2"}}},
        {luerl, ".*", {git, "https://github.com/rvirding/luerl", {tag, "v0.2"}}},
<<<<<<< HEAD
	{fs, ".*", {git, "https://github.com/synrc/fs.git", {tag, "2.12.0"}}},
	{if_var_true, stun, {stun, ".*", {git, "https://github.com/processone/stun", {tag, "1.0.15"}}}},
	{if_var_true, sip, {esip, ".*", {git, "https://github.com/processone/esip", {tag, "1.0.16"}}}},
=======
        {jose, ".*", {git, "git://github.com/potatosalad/erlang-jose.git", {tag, "1.8.4"}}},
	{if_var_true, stun, {stun, ".*", {git, "https://github.com/processone/stun", {tag, "1.0.14"}}}},
	{if_var_true, sip, {esip, ".*", {git, "https://github.com/processone/esip", {tag, "1.0.15"}}}},
>>>>>>> ce99db05
        {if_var_true, mysql, {p1_mysql, ".*", {git, "https://github.com/processone/p1_mysql",
                                               {tag, "1.0.4"}}}},
        {if_var_true, pgsql, {p1_pgsql, ".*", {git, "https://github.com/processone/p1_pgsql",
                                               {tag, "1.1.4"}}}},
        {if_var_true, sqlite, {sqlite3, ".*", {git, "https://github.com/processone/erlang-sqlite3",
                                               {tag, "1.1.5"}}}},
        {if_var_true, pam, {epam, ".*", {git, "https://github.com/processone/epam",
                                           {tag, "1.0.3"}}}},
        {if_var_true, zlib, {ezlib, ".*", {git, "https://github.com/processone/ezlib",
                                           {tag, "1.0.2"}}}},
        {if_var_true, riak, {riakc, ".*", {git, "https://github.com/processone/riak-erlang-client.git",
                                           {tag, {if_version_above, "19", "develop", "2.5.3"}}}}},
	{if_var_true, graphics, {eimp, ".*", {git, "https://github.com/processone/eimp.git", {tag, "1.0.1"}}}},
	%% Elixir support, needed to run tests
        {if_var_true, elixir, {elixir, ".*", {git, "https://github.com/elixir-lang/elixir",
                                              {tag, {if_version_above, "17", "v1.4.4", "v1.1.1"}}}}},
        %% TODO: When modules are fully migrated to new structure and mix, we will not need anymore rebar_elixir_plugin
	{if_not_rebar3, {if_var_true, elixir, {rebar_elixir_plugin, ".*",
					       {git, "https://github.com/processone/rebar_elixir_plugin", "0.1.0"}}}},
        {if_var_true, iconv, {iconv, ".*", {git, "https://github.com/processone/iconv",
                                            {tag, "1.0.6"}}}},
        {if_var_true, tools, {meck, "0.8.*", {git, "https://github.com/eproxus/meck",
                                              {tag, "0.8.4"}}}},
        {if_var_true, tools, {moka, ".*", {git, "https://github.com/processone/moka.git",
                                           {tag, "1.0.5c"}}}},
        {if_var_true, redis, {eredis, ".*", {git, "https://github.com/wooga/eredis",
                                             {tag, "v1.0.8"}}}}]}.

{if_var_true, latest_deps,
 {floating_deps, [cache_tab,
                  fast_tls,
                  stringprep,
                  fast_xml,
                  esip,
                  stun,
                  fast_yaml,
		  xmpp,
                  p1_utils,
                  p1_mysql,
                  p1_pgsql,
                  p1_oauth2,
                  epam,
                  ezlib,
		  eimp,
                  iconv]}}.

{erl_first_files, ["src/ejabberd_config.erl", "src/gen_mod.erl", "src/mod_muc_room.erl", "src/mod_push.erl"]}.

{erl_opts, [nowarn_deprecated_function,
            {i, "include"},
	    {i, "deps/fast_xml/include"},
	    {i, "deps/xmpp/include"},
	    {i, "deps/p1_utils/include"},
            {if_var_false, debug, no_debug_info},
            {if_var_true, debug, debug_info},
	    {if_var_true, sip, {d, 'SIP'}},
	    {if_var_true, stun, {d, 'STUN'}},
	    {if_var_true, graphics, {d, 'GRAPHICS'}},
            {if_var_true, roster_gateway_workaround, {d, 'ROSTER_GATWAY_WORKAROUND'}},
            {if_var_match, db_type, mssql, {d, 'mssql'}},
            {if_var_true, elixir, {d, 'ELIXIR_ENABLED'}},
            {if_var_true, erlang_deprecated_types, {d, 'ERL_DEPRECATED_TYPES'}},
	    {if_have_fun, {crypto, strong_rand_bytes, 1}, {d, 'STRONG_RAND_BYTES'}},
	    {if_have_fun, {rand, uniform, 1}, {d, 'RAND_UNIFORM'}},
	    {if_have_fun, {gb_sets, iterator_from, 2}, {d, 'GB_SETS_ITERATOR_FROM'}},
	    {if_have_fun, {public_key, short_name_hash, 1}, {d, 'SHORT_NAME_HASH'}},
            {if_var_true, new_sql_schema, {d, 'NEW_SQL_SCHEMA'}},
            {if_var_true, hipe, native},
            {src_dirs, [asn1, src,
                        {if_var_true, tools, tools},
                        {if_var_true, elixir, include}]}]}.

{deps_erl_opts, [{if_var_true, hipe, native}]}.

{if_rebar3, {plugins, [rebar3_hex, {provider_asn1, "0.2.0"}]}}.
{if_not_rebar3, {plugins, [
			   deps_erl_opts, override_deps_versions, override_opts,
			   {if_var_true, elixir, rebar_elixir_compiler},
			   {if_var_true, elixir, rebar_exunit}
			  ]}}.

{if_var_true, elixir,
              {lib_dirs, ["deps/elixir/lib"]}}.
{if_var_true, elixir,
              {src_dirs, ["include"]}}.

{sub_dirs, ["rel"]}.

{keep_build_info, true}.

{xref_warnings, false}.

{xref_checks, [deprecated_function_calls]}.

{xref_exclusions, [
                   "(\"gen_transport\":_/_)",
                   "(\"eprof\":_/_)",
                   {if_var_false, mysql, "(\".*mysql.*\":_/_)"},
                   {if_var_false, pgsql, "(\".*pgsql.*\":_/_)"},
                   {if_var_false, pam, "(\"epam\":_/_)"},
                   {if_var_false, riak, "(\"riak.*\":_/_)"},
                   {if_var_true, riak, "(\"riak_object\":_/_)"},
                   {if_var_false, zlib, "(\"ezlib\":_/_)"},
                   {if_var_false, http, "(\"lhttpc\":_/_)"},
                   {if_var_false, iconv, "(\"iconv\":_/_)"},
                   {if_var_false, odbc, "(\"odbc\":_/_)"},
                   {if_var_false, sqlite, "(\"sqlite3\":_/_)"},
                   {if_var_false, elixir, "(\"Elixir.*\":_/_)"},
                   {if_var_false, redis, "(\"eredis\":_/_)"}]}.

{eunit_compile_opts, [{i, "tools"},
		      {i, "include"},
		      {i, "deps/p1_utils/include"},
		      {i, "deps/fast_xml/include"},
		      {i, "deps/xmpp/include"}]}.

{if_version_above, "17", {cover_enabled, true}}.
{cover_export_enabled, true}.

{post_hook_configure, [{"fast_tls", []},
                       {"stringprep", []},
                       {"fast_yaml", []},
                       {if_var_true, sip, {"esip", []}},
                       {"fast_xml", [{if_var_true, full_xml, "--enable-full-xml"}]},
                       {if_var_true, pam, {"epam", []}},
                       {if_var_true, zlib, {"ezlib", []}},
		       {if_var_true, graphics, {"eimp", []}},
                       {if_var_true, iconv, {"iconv", []}}]}.

{port_env, [{"CFLAGS", "-g -O2 -Wall"}]}.

{port_specs, [{"priv/lib/jid.so", ["c_src/jid.c"]}]}.
%% Local Variables:
%% mode: erlang
%% End:
%% vim: set filetype=erlang tabstop=8:<|MERGE_RESOLUTION|>--- conflicted
+++ resolved
@@ -30,15 +30,10 @@
         {jiffy, ".*", {git, "https://github.com/davisp/jiffy", {tag, "0.14.8"}}},
         {p1_oauth2, ".*", {git, "https://github.com/processone/p1_oauth2", {tag, "0.6.2"}}},
         {luerl, ".*", {git, "https://github.com/rvirding/luerl", {tag, "v0.2"}}},
-<<<<<<< HEAD
+	{jose, ".*", {git, "git://github.com/potatosalad/erlang-jose.git", {tag, "1.8.4"}}},
 	{fs, ".*", {git, "https://github.com/synrc/fs.git", {tag, "2.12.0"}}},
 	{if_var_true, stun, {stun, ".*", {git, "https://github.com/processone/stun", {tag, "1.0.15"}}}},
 	{if_var_true, sip, {esip, ".*", {git, "https://github.com/processone/esip", {tag, "1.0.16"}}}},
-=======
-        {jose, ".*", {git, "git://github.com/potatosalad/erlang-jose.git", {tag, "1.8.4"}}},
-	{if_var_true, stun, {stun, ".*", {git, "https://github.com/processone/stun", {tag, "1.0.14"}}}},
-	{if_var_true, sip, {esip, ".*", {git, "https://github.com/processone/esip", {tag, "1.0.15"}}}},
->>>>>>> ce99db05
         {if_var_true, mysql, {p1_mysql, ".*", {git, "https://github.com/processone/p1_mysql",
                                                {tag, "1.0.4"}}}},
         {if_var_true, pgsql, {p1_pgsql, ".*", {git, "https://github.com/processone/p1_pgsql",
